/*********************************************************************
* Software License Agreement (BSD License)
*
*  Copyright (c) 2010, Rice University
*  All rights reserved.
*
*  Redistribution and use in source and binary forms, with or without
*  modification, are permitted provided that the following conditions
*  are met:
*
*   * Redistributions of source code must retain the above copyright
*     notice, this list of conditions and the following disclaimer.
*   * Redistributions in binary form must reproduce the above
*     copyright notice, this list of conditions and the following
*     disclaimer in the documentation and/or other materials provided
*     with the distribution.
*   * Neither the name of the Rice University nor the names of its
*     contributors may be used to endorse or promote products derived
*     from this software without specific prior written permission.
*
*  THIS SOFTWARE IS PROVIDED BY THE COPYRIGHT HOLDERS AND CONTRIBUTORS
*  "AS IS" AND ANY EXPRESS OR IMPLIED WARRANTIES, INCLUDING, BUT NOT
*  LIMITED TO, THE IMPLIED WARRANTIES OF MERCHANTABILITY AND FITNESS
*  FOR A PARTICULAR PURPOSE ARE DISCLAIMED. IN NO EVENT SHALL THE
*  COPYRIGHT OWNER OR CONTRIBUTORS BE LIABLE FOR ANY DIRECT, INDIRECT,
*  INCIDENTAL, SPECIAL, EXEMPLARY, OR CONSEQUENTIAL DAMAGES (INCLUDING,
*  BUT NOT LIMITED TO, PROCUREMENT OF SUBSTITUTE GOODS OR SERVICES;
*  LOSS OF USE, DATA, OR PROFITS; OR BUSINESS INTERRUPTION) HOWEVER
*  CAUSED AND ON ANY THEORY OF LIABILITY, WHETHER IN CONTRACT, STRICT
*  LIABILITY, OR TORT (INCLUDING NEGLIGENCE OR OTHERWISE) ARISING IN
*  ANY WAY OUT OF THE USE OF THIS SOFTWARE, EVEN IF ADVISED OF THE
*  POSSIBILITY OF SUCH DAMAGE.
*********************************************************************/

#include "ompl/base/StateSpace.h"
#include "ompl/util/Exception.h"
#include "ompl/tools/config/MagicConstants.h"
#include "ompl/base/spaces/RealVectorStateSpace.h"
#include <boost/thread/mutex.hpp>
#include <boost/lexical_cast.hpp>
#include <boost/bind.hpp>
#include <numeric>
#include <limits>
#include <queue>
#include <cmath>
#include <list>
#include <set>

const std::string ompl::base::StateSpace::DEFAULT_PROJECTION_NAME = "";

/// @cond IGNORE
namespace ompl
{
    namespace base
    {
        struct AllocatedSpaces
        {
            std::list<StateSpace*> list_;
            boost::mutex           lock_;
        };

        static AllocatedSpaces& getAllocatedSpaces(void)
        {
            static AllocatedSpaces as;
            return as;
        }
    }
}
/// @endcond

ompl::base::StateSpace::StateSpace(void)
{
    // autocompute a unique name
    static boost::mutex lock;
    static unsigned int m = 0;

    lock.lock();
    m++;
    lock.unlock();

    name_ = "Space" + boost::lexical_cast<std::string>(m);

    longestValidSegment_ = 0.0;
    longestValidSegmentFraction_ = 0.01; // 1%
    longestValidSegmentCountFactor_ = 1;

    type_ = STATE_SPACE_UNKNOWN;

    maxExtent_ = std::numeric_limits<double>::infinity();

    params_.declareParam<double>("longest_valid_segment_fraction",
                                 boost::bind(&StateSpace::setLongestValidSegmentFraction, this, _1),
                                 boost::bind(&StateSpace::getLongestValidSegmentFraction, this));

    params_.declareParam<unsigned int>("valid_segment_count_factor",
                                       boost::bind(&StateSpace::setValidSegmentCountFactor, this, _1),
                                       boost::bind(&StateSpace::getValidSegmentCountFactor, this));
    AllocatedSpaces &as = getAllocatedSpaces();
    boost::mutex::scoped_lock smLock(as.lock_);
    as.list_.push_back(this);
}

ompl::base::StateSpace::~StateSpace(void)
{
    AllocatedSpaces &as = getAllocatedSpaces();
    boost::mutex::scoped_lock smLock(as.lock_);
    as.list_.remove(this);
}

/// @cond IGNORE
namespace ompl
{
    namespace base
    {
        static void computeStateSpaceSignatureHelper(const StateSpace *space, std::vector<int> &signature)
        {
            signature.push_back(space->getType());
            signature.push_back(space->getDimension());

            if (space->isCompound())
            {
                unsigned int c = space->as<CompoundStateSpace>()->getSubspaceCount();
                for (unsigned int i = 0 ; i < c ; ++i)
                    computeStateSpaceSignatureHelper(space->as<CompoundStateSpace>()->getSubspace(i).get(), signature);
            }
        }

        void computeLocationsHelper(const StateSpace *s,
                                    std::map<std::string, StateSpace::SubstateLocation> &substateMap,
                                    std::vector<StateSpace::ValueLocation> &locationsArray,
                                    std::map<std::string, StateSpace::ValueLocation> &locationsMap, StateSpace::ValueLocation loc)
        {
            loc.stateLocation.space = s;
            substateMap[s->getName()] = loc.stateLocation;
            State *test = s->allocState();
            if (s->getValueAddressAtIndex(test, 0) != NULL)
            {
                loc.index = 0;
                locationsMap[s->getName()] = loc;
                // if the space is compound, we will find this value again in the first subspace
                if (!s->isCompound())
                {
                    if (s->getType() == base::STATE_SPACE_REAL_VECTOR)
                    {
                        const std::string &name = s->as<base::RealVectorStateSpace>()->getDimensionName(0);
                        if (!name.empty())
                            locationsMap[name] = loc;
                    }
                    locationsArray.push_back(loc);
                    while (s->getValueAddressAtIndex(test, ++loc.index) != NULL)
                    {
                        if (s->getType() == base::STATE_SPACE_REAL_VECTOR)
                        {
                            const std::string &name = s->as<base::RealVectorStateSpace>()->getDimensionName(loc.index);
                            if (!name.empty())
                                locationsMap[name] = loc;
                        }
                        locationsArray.push_back(loc);
                    }
                }
            }
            s->freeState(test);

            if (s->isCompound())
                for (unsigned int i = 0 ; i < s->as<base::CompoundStateSpace>()->getSubspaceCount() ; ++i)
                {
                    loc.stateLocation.chain.push_back(i);
                    computeLocationsHelper(s->as<base::CompoundStateSpace>()->getSubspace(i).get(), substateMap, locationsArray, locationsMap, loc);
                    loc.stateLocation.chain.pop_back();
                }
        }

        void computeLocationsHelper(const StateSpace *s,
                                    std::map<std::string, StateSpace::SubstateLocation> &substateMap,
                                    std::vector<StateSpace::ValueLocation> &locationsArray,
                                    std::map<std::string, StateSpace::ValueLocation> &locationsMap)
        {
            substateMap.clear();
            locationsArray.clear();
            locationsMap.clear();
            computeLocationsHelper(s, substateMap, locationsArray, locationsMap, StateSpace::ValueLocation());
        }
    }
}
/// @endcond

const std::string& ompl::base::StateSpace::getName(void) const
{
    return name_;
}

void ompl::base::StateSpace::setName(const std::string &name)
{
    name_ = name;

    // we don't want to call this function during the state space construction because calls to virtual functions are made,
    // so we check if any values were previously inserted as value locations;
    // if none were, then we either have none (so no need to call this function again)
    // or setup() was not yet called
    if (!valueLocationsInOrder_.empty())
      computeLocationsHelper(this, substateLocationsByName_, valueLocationsInOrder_, valueLocationsByName_);
}

void ompl::base::StateSpace::computeLocations(void)
{
    computeLocationsHelper(this, substateLocationsByName_, valueLocationsInOrder_, valueLocationsByName_);
}

void ompl::base::StateSpace::computeSignature(std::vector<int> &signature) const
{
    signature.clear();
    computeStateSpaceSignatureHelper(this, signature);
    signature.insert(signature.begin(), signature.size());
}

void ompl::base::StateSpace::registerProjections(void)
{
}

void ompl::base::StateSpace::setup(void)
{
    maxExtent_ = getMaximumExtent();
    longestValidSegment_ = maxExtent_ * longestValidSegmentFraction_;

    if (longestValidSegment_ < std::numeric_limits<double>::epsilon())
        throw Exception("The longest valid segment for state space " + getName() + " must be positive");

    computeLocationsHelper(this, substateLocationsByName_, valueLocationsInOrder_, valueLocationsByName_);

    // make sure we don't overwrite projections that have been configured by the user
    std::map<std::string, ProjectionEvaluatorPtr> oldProjections = projections_;
    registerProjections();
    for (std::map<std::string, ProjectionEvaluatorPtr>::iterator it = oldProjections.begin() ; it != oldProjections.end() ; ++it)
        if (it->second->userConfigured())
        {
            std::map<std::string, ProjectionEvaluatorPtr>::iterator o = projections_.find(it->first);
            if (o != projections_.end())
                if (!o->second->userConfigured())
                    projections_[it->first] = it->second;
        }

    // remove previously set parameters for projections
    std::vector<std::string> pnames;
    params_.getParamNames(pnames);
    for (std::vector<std::string>::const_iterator it = pnames.begin() ; it != pnames.end() ; ++it)
        if (it->substr(0, 11) == "projection.")
            params_.remove(*it);

    // setup projections and add their parameters
    for (std::map<std::string, ProjectionEvaluatorPtr>::const_iterator it = projections_.begin() ; it != projections_.end() ; ++it)
    {
        it->second->setup();
        if (it->first == DEFAULT_PROJECTION_NAME)
            params_.include(it->second->params(), "projection");
        else
            params_.include(it->second->params(), "projection." + it->first);
    }
}

const std::map<std::string, ompl::base::StateSpace::SubstateLocation>& ompl::base::StateSpace::getSubstateLocationsByName(void) const
{
    return substateLocationsByName_;
}

ompl::base::State* ompl::base::StateSpace::getSubstateAtLocation(State *state, const SubstateLocation &loc) const
{
    std::size_t index = 0;
    while (loc.chain.size() > index)
        state = state->as<CompoundState>()->components[loc.chain[index++]];
    return state;
}

const ompl::base::State* ompl::base::StateSpace::getSubstateAtLocation(const State *state, const SubstateLocation &loc) const
{    
    std::size_t index = 0;
    while (loc.chain.size() > index)
        state = state->as<CompoundState>()->components[loc.chain[index++]];
    return state;
}

double* ompl::base::StateSpace::getValueAddressAtIndex(State *state, const unsigned int index) const
{
    return NULL;
}

const double* ompl::base::StateSpace::getValueAddressAtIndex(const State *state, const unsigned int index) const
{
    double *val = getValueAddressAtIndex(const_cast<State*>(state), index); // this const-cast does not hurt, since the state is not modified
    return val;
}

const std::vector<ompl::base::StateSpace::ValueLocation>& ompl::base::StateSpace::getValueLocations(void) const
{
    return valueLocationsInOrder_;
}

const std::map<std::string, ompl::base::StateSpace::ValueLocation>& ompl::base::StateSpace::getValueLocationsByName(void) const
{
    return valueLocationsByName_;
}

void ompl::base::StateSpace::copyToReals(std::vector<double> &reals, const State *source) const
{
    reals.resize(valueLocationsInOrder_.size());
    for (std::size_t i = 0 ; i < valueLocationsInOrder_.size() ; ++i)
        reals[i] = *getValueAddressAtLocation(source, valueLocationsInOrder_[i]);
}

void ompl::base::StateSpace::copyFromReals(State *destination, const std::vector<double> &reals) const
{
    assert(reals.size() == valueLocationsInOrder_.size());
    for (std::size_t i = 0 ; i < reals.size() ; ++i)
        *getValueAddressAtLocation(destination, valueLocationsInOrder_[i]) = reals[i];
}

double* ompl::base::StateSpace::getValueAddressAtLocation(State *state, const ValueLocation &loc) const
{
    std::size_t index = 0;
    while (loc.stateLocation.chain.size() > index)
        state = state->as<CompoundState>()->components[loc.stateLocation.chain[index++]];
    return loc.stateLocation.space->getValueAddressAtIndex(state, loc.index);
}

const double* ompl::base::StateSpace::getValueAddressAtLocation(const State *state, const ValueLocation &loc) const
{
    std::size_t index = 0;
    while (loc.stateLocation.chain.size() > index)
        state = state->as<CompoundState>()->components[loc.stateLocation.chain[index++]];
    return loc.stateLocation.space->getValueAddressAtIndex(state, loc.index);
}

double* ompl::base::StateSpace::getValueAddressAtName(State *state, const std::string &name) const
{
    std::map<std::string, ValueLocation>::const_iterator it = valueLocationsByName_.find(name);
    return (it != valueLocationsByName_.end()) ? getValueAddressAtLocation(state, it->second) : NULL;
}

const double* ompl::base::StateSpace::getValueAddressAtName(const State *state, const std::string &name) const
{
    std::map<std::string, ValueLocation>::const_iterator it = valueLocationsByName_.find(name);
    return (it != valueLocationsByName_.end()) ? getValueAddressAtLocation(state, it->second) : NULL;
}

unsigned int ompl::base::StateSpace::getSerializationLength(void) const
{
    return 0;
}

void ompl::base::StateSpace::serialize(void *serialization, const State *state) const
{
}

void ompl::base::StateSpace::deserialize(State *state, const void *serialization) const
{
}

void ompl::base::StateSpace::printState(const State *state, std::ostream &out) const
{
    out << "State instance [" << state << ']' << std::endl;
}

void ompl::base::StateSpace::printSettings(std::ostream &out) const
{
    out << "StateSpace '" << getName() << "' instance: " << this << std::endl;
    printProjections(out);
}

void ompl::base::StateSpace::printProjections(std::ostream &out) const
{
    if (projections_.empty())
        out << "No registered projections" << std::endl;
    else
    {
        out << "Registered projections:" << std::endl;
        for (std::map<std::string, ProjectionEvaluatorPtr>::const_iterator it = projections_.begin() ; it != projections_.end() ; ++it)
        {
            out << "  - ";
            if (it->first == DEFAULT_PROJECTION_NAME)
                out << "<default>";
            else
                out << it->first;
            out << std::endl;
            it->second->printSettings(out);
        }
    }
}

/// @cond IGNORE
namespace ompl
{
    namespace base
    {
        static bool StateSpaceIncludes(const StateSpace *self, const StateSpace *other)
        {
            std::queue<const StateSpace*> q;
            q.push(self);
            while (!q.empty())
            {
                const StateSpace *m = q.front();
                q.pop();
                if (m->getName() == other->getName())
                    return true;
                if (m->isCompound())
                {
                    unsigned int c = m->as<CompoundStateSpace>()->getSubspaceCount();
                    for (unsigned int i = 0 ; i < c ; ++i)
                        q.push(m->as<CompoundStateSpace>()->getSubspace(i).get());
                }
            }
            return false;
        }

        static bool StateSpaceCovers(const StateSpace *self, const StateSpace *other)
        {
            if (StateSpaceIncludes(self, other))
                return true;
            else
                if (other->isCompound())
                {
                    unsigned int c = other->as<CompoundStateSpace>()->getSubspaceCount();
                    for (unsigned int i = 0 ; i < c ; ++i)
                        if (!StateSpaceCovers(self, other->as<CompoundStateSpace>()->getSubspace(i).get()))
                            return false;
                    return true;
                }
            return false;
        }

        struct CompareSubstateLocation
        {
            bool operator()(const StateSpace::SubstateLocation &a, const StateSpace::SubstateLocation &b) const
            {
              if (a.space->getDimension() != b.space->getDimension())
                  return a.space->getDimension() > b.space->getDimension();
              return a.space->getName() > b.space->getName();
            }
        };
    
    }
}

/// @endcond

bool ompl::base::StateSpace::covers(const StateSpacePtr &other) const
{
    return StateSpaceCovers(this, other.get());
}

bool ompl::base::StateSpace::includes(const StateSpacePtr &other) const
{
    return StateSpaceIncludes(this, other.get());
}

bool ompl::base::StateSpace::covers(const StateSpace *other) const
{
    return StateSpaceCovers(this, other);
}

bool ompl::base::StateSpace::includes(const StateSpace *other) const
{
    return StateSpaceIncludes(this, other);
}

void ompl::base::StateSpace::getCommonSubspaces(const StateSpacePtr &other, std::vector<std::string> &subspaces) const
{
    getCommonSubspaces(other.get(), subspaces);
}

void ompl::base::StateSpace::getCommonSubspaces(const StateSpace *other, std::vector<std::string> &subspaces) const
{
    std::set<StateSpace::SubstateLocation, CompareSubstateLocation> intersection;
    const std::map<std::string, StateSpace::SubstateLocation> &S = other->getSubstateLocationsByName();
    for (std::map<std::string, StateSpace::SubstateLocation>::const_iterator it = substateLocationsByName_.begin() ; it != substateLocationsByName_.end() ; ++it)
    {
        if (S.find(it->first) != S.end())
            intersection.insert(it->second);
    }

    bool found = true;
    while (found)
    {
      found = false;      
      for (std::set<StateSpace::SubstateLocation, CompareSubstateLocation>::iterator it = intersection.begin() ; it != intersection.end() ; ++it)
          for (std::set<StateSpace::SubstateLocation, CompareSubstateLocation>::iterator jt = intersection.begin() ; jt != intersection.end() ; ++jt)
              if (it != jt)
                  if (StateSpaceCovers(it->space, jt->space))
                  {
                      intersection.erase(jt);
                      found = true;
                      break;
                  }
    }
    subspaces.clear();
    for (std::set<StateSpace::SubstateLocation, CompareSubstateLocation>::iterator it = intersection.begin() ; it != intersection.end() ; ++it)
        subspaces.push_back(it->space->getName());
}

void ompl::base::StateSpace::List(std::ostream &out)
{
    AllocatedSpaces &as = getAllocatedSpaces();
    boost::mutex::scoped_lock smLock(as.lock_);
    for (std::list<StateSpace*>::iterator it = as.list_.begin() ; it != as.list_.end(); ++it)
        out << "@ " << *it << ": " << (*it)->getName() << std::endl;
}

void ompl::base::StateSpace::list(std::ostream &out) const
{
    std::queue<const StateSpace*> q;
    q.push(this);
    while (!q.empty())
    {
	const StateSpace *m = q.front();
	q.pop();
        out << "@ " << m << ": " << m->getName() << std::endl;
	if (m->isCompound())
	{
	    unsigned int c = m->as<CompoundStateSpace>()->getSubspaceCount();
	    for (unsigned int i = 0 ; i < c ; ++i)
		q.push(m->as<CompoundStateSpace>()->getSubspace(i).get());
	}
    }
}

void ompl::base::StateSpace::diagram(std::ostream &out) const
{
    out << "digraph StateSpace {" << std::endl;
    out << '"' << getName() << '"' << std::endl;

    std::queue<const StateSpace*> q;
    q.push(this);
    while (!q.empty())
    {
	const StateSpace *m = q.front();
	q.pop();
	if (m->isCompound())
	{
	    unsigned int c = m->as<CompoundStateSpace>()->getSubspaceCount();
	    for (unsigned int i = 0 ; i < c ; ++i)
	    {
		const StateSpace *s = m->as<CompoundStateSpace>()->getSubspace(i).get();
		q.push(s);
		out << '"' << m->getName() << "\" -> \"" << s->getName() << "\" [label=\"" <<
		    boost::lexical_cast<std::string>(m->as<CompoundStateSpace>()->getSubspaceWeight(i)) << "\"];" << std::endl;
	    }
	}
    }

    out << '}' << std::endl;
}

void ompl::base::StateSpace::Diagram(std::ostream &out)
{
    AllocatedSpaces &as = getAllocatedSpaces();
    boost::mutex::scoped_lock smLock(as.lock_);
    out << "digraph StateSpaces {" << std::endl;
    for (std::list<StateSpace*>::iterator it = as.list_.begin() ; it != as.list_.end(); ++it)
    {
        out << '"' << (*it)->getName() << '"' << std::endl;
        for (std::list<StateSpace*>::iterator jt = as.list_.begin() ; jt != as.list_.end(); ++jt)
            if (it != jt)
            {
                if ((*it)->isCompound() && (*it)->as<CompoundStateSpace>()->hasSubspace((*jt)->getName()))
                    out << '"' << (*it)->getName() << "\" -> \"" << (*jt)->getName() << "\" [label=\"" <<
                        boost::lexical_cast<std::string>((*it)->as<CompoundStateSpace>()->getSubspaceWeight((*jt)->getName())) <<
                        "\"];" << std::endl;
                else
                    if (!StateSpaceIncludes(*it, *jt) && StateSpaceCovers(*it, *jt))
                        out << '"' << (*it)->getName() << "\" -> \"" << (*jt)->getName() << "\" [style=dashed];" << std::endl;
            }
    }
    out << '}' << std::endl;
}

void ompl::base::StateSpace::sanityChecks(void) const
{
    sanityChecks(std::numeric_limits<double>::epsilon(), std::numeric_limits<float>::epsilon(), ~0);
}

void ompl::base::StateSpace::sanityChecks(double zero, double eps, unsigned int flags) const
{
    {
        double maxExt = getMaximumExtent();

        State *s1 = allocState();
        State *s2 = allocState();
        StateSamplerPtr ss = allocStateSampler();
        char *serialization = NULL;
        if ((flags & STATESPACE_SERIALIZATION) && getSerializationLength() > 0)
            serialization = new char[getSerializationLength()];
        for (unsigned int i = 0 ; i < magic::TEST_STATE_COUNT ; ++i)
        {
            ss->sampleUniform(s1);
            if (distance(s1, s1) > eps)
                throw Exception("Distance from a state to itself should be 0");
            if (!equalStates(s1, s1))
                throw Exception("A state should be equal to itself");
            if ((flags & STATESPACE_RESPECT_BOUNDS) && !satisfiesBounds(s1))
                throw Exception("Sampled states should be within bounds");
            copyState(s2, s1);
            if (!equalStates(s1, s2))
                throw Exception("Copy of a state is not the same as the original state. copyState() may not work correctly.");
            if (flags & STATESPACE_ENFORCE_BOUNDS_NO_OP)
            {
                enforceBounds(s1);
                if  (!equalStates(s1, s2))
                    throw Exception("enforceBounds() seems to modify states that are in fact within bounds.");
            }
            if (flags & STATESPACE_SERIALIZATION)
            {
                ss->sampleUniform(s2);
                serialize(serialization, s1);
                deserialize(s2, serialization);
                if  (!equalStates(s1, s2))
                    throw Exception("Serialization/deserialization operations do not seem to work as expected.");
            }
            ss->sampleUniform(s2);
            if (!equalStates(s1, s2))
            {
                double d12 = distance(s1, s2);
                if ((flags & STATESPACE_DISTANCE_DIFFERENT_STATES) && d12 < zero)
                    throw Exception("Distance between different states should be above 0");
                double d21 = distance(s2, s1);
                if ((flags & STATESPACE_DISTANCE_SYMMETRIC) && fabs(d12 - d21) > eps)
                    throw Exception("The distance function should be symmetric (A->B=" +
                                    boost::lexical_cast<std::string>(d12) + ", B->A=" +
                                    boost::lexical_cast<std::string>(d21) + ", difference is " +
                                    boost::lexical_cast<std::string>(fabs(d12 - d21)) + ")");
                if (flags & STATESPACE_DISTANCE_BOUND)
                    if (d12 > maxExt + zero)
                        throw Exception("The distance function should not report values larger than the maximum extent ("+
                                        boost::lexical_cast<std::string>(d12) + " > " + boost::lexical_cast<std::string>(maxExt) + ")");
            }
        }
        if (serialization)
            delete[] serialization;
        freeState(s1);
        freeState(s2);
    }


    // Test that interpolation works as expected and also test triangle inequality
    if (!isDiscrete() && !isHybrid())
    {
        State *s1 = allocState();
        State *s2 = allocState();
        State *s3 = allocState();
        StateSamplerPtr ss = allocStateSampler();

        for (unsigned int i = 0 ; i < magic::TEST_STATE_COUNT ; ++i)
        {
            ss->sampleUniform(s1);
            ss->sampleUniform(s2);
            ss->sampleUniform(s3);

            interpolate(s1, s2, 0.0, s3);
            if ((flags & STATESPACE_INTERPOLATION) && distance(s1, s3) > eps)
                throw Exception("Interpolation from a state at time 0 should be not change the original state");

            interpolate(s1, s2, 1.0, s3);
            if ((flags & STATESPACE_INTERPOLATION) && distance(s2, s3) > eps)
                throw Exception("Interpolation to a state at time 1 should be the same as the final state");

            interpolate(s1, s2, 0.5, s3);
            double diff = distance(s1, s3) + distance(s3, s2) - distance(s1, s2);
<<<<<<< HEAD
            if (flags & STATESPACE_TRIANGLE_INEQUALITY && diff < -eps)
=======
            if ((flags & STATESPACE_TRIANGLE_INEQUALITY) && fabs(diff) > eps)
>>>>>>> 11f14269
                throw Exception("Interpolation to midpoint state does not lead to distances that satisfy the triangle inequality (" +
                                boost::lexical_cast<std::string>(diff) + " difference)");

            interpolate(s3, s2, 0.5, s3);
            interpolate(s1, s2, 0.75, s2);

            if ((flags & STATESPACE_INTERPOLATION) && distance(s2, s3) > eps)
                throw Exception("Continued interpolation does not work as expected. Please also check that interpolate() works with overlapping memory for its state arguments");
        }
        freeState(s1);
        freeState(s2);
        freeState(s3);
    }
}

bool ompl::base::StateSpace::hasDefaultProjection(void) const
{
    return hasProjection(DEFAULT_PROJECTION_NAME);
}

bool ompl::base::StateSpace::hasProjection(const std::string &name) const
{
    return projections_.find(name) != projections_.end();
}

ompl::base::ProjectionEvaluatorPtr ompl::base::StateSpace::getDefaultProjection(void) const
{
    if (hasDefaultProjection())
        return getProjection(DEFAULT_PROJECTION_NAME);
    else
    {
        logError("No default projection is set. Perhaps setup() needs to be called");
        return ProjectionEvaluatorPtr();
    }
}

ompl::base::ProjectionEvaluatorPtr ompl::base::StateSpace::getProjection(const std::string &name) const
{
    std::map<std::string, ProjectionEvaluatorPtr>::const_iterator it = projections_.find(name);
    if (it != projections_.end())
        return it->second;
    else
    {
        logError("Projection '%s' is not defined", name.c_str());
        return ProjectionEvaluatorPtr();
    }
}

const std::map<std::string, ompl::base::ProjectionEvaluatorPtr>& ompl::base::StateSpace::getRegisteredProjections(void) const
{
    return projections_;
}

void ompl::base::StateSpace::registerDefaultProjection(const ProjectionEvaluatorPtr &projection)
{
    registerProjection(DEFAULT_PROJECTION_NAME, projection);
}

void ompl::base::StateSpace::registerProjection(const std::string &name, const ProjectionEvaluatorPtr &projection)
{
    if (projection)
        projections_[name] = projection;
    else
        logError("Attempting to register invalid projection under name '%s'. Ignoring.", name.c_str());
}

bool ompl::base::StateSpace::isCompound(void) const
{
    return false;
}

bool ompl::base::StateSpace::isDiscrete(void) const
{
    return false;
}

bool ompl::base::StateSpace::isHybrid(void) const
{
    return false;
}

void ompl::base::StateSpace::setStateSamplerAllocator(const StateSamplerAllocator &ssa)
{
    ssa_ = ssa;
}

void ompl::base::StateSpace::clearStateSamplerAllocator(void)
{
    ssa_ = StateSamplerAllocator();
}

ompl::base::StateSamplerPtr ompl::base::StateSpace::allocStateSampler(void) const
{
    if (ssa_)
        return ssa_(this);
    else
        return allocDefaultStateSampler();
}

ompl::base::StateSamplerPtr ompl::base::StateSpace::allocSubspaceStateSampler(const StateSpacePtr &subspace) const
{
    return allocSubspaceStateSampler(subspace.get());
}

ompl::base::StateSamplerPtr ompl::base::StateSpace::allocSubspaceStateSampler(const StateSpace *subspace) const
{
    if (subspace->getName() == getName())
	return allocStateSampler();
    return StateSamplerPtr(new SubspaceStateSampler(this, subspace, 1.0));
}

void ompl::base::StateSpace::setValidSegmentCountFactor(unsigned int factor)
{
    if (factor < 1)
        throw Exception("The multiplicative factor for the valid segment count between two states must be strictly positive");
    longestValidSegmentCountFactor_ = factor;
}

void ompl::base::StateSpace::setLongestValidSegmentFraction(double segmentFraction)
{
    if (segmentFraction < std::numeric_limits<double>::epsilon() || segmentFraction > 1.0 - std::numeric_limits<double>::epsilon())
        throw Exception("The fraction of the extent must be larger than 0 and less than 1");
    longestValidSegmentFraction_ = segmentFraction;
}

unsigned int ompl::base::StateSpace::getValidSegmentCountFactor(void) const
{
    return longestValidSegmentCountFactor_;
}

double ompl::base::StateSpace::getLongestValidSegmentFraction(void) const
{
    return longestValidSegmentFraction_;
}

unsigned int ompl::base::StateSpace::validSegmentCount(const State *state1, const State *state2) const
{
    return longestValidSegmentCountFactor_ * (unsigned int)ceil(distance(state1, state2) / longestValidSegment_);
}

ompl::base::CompoundStateSpace::CompoundStateSpace(void) : StateSpace(), componentCount_(0), weightSum_(0.0), locked_(false)
{
    setName("Compound" + getName());
}

ompl::base::CompoundStateSpace::CompoundStateSpace(const std::vector<StateSpacePtr> &components,
                                                   const std::vector<double> &weights) :
    StateSpace(), componentCount_(0), weightSum_(0.0), locked_(false)
{
    if (components.size() != weights.size())
        throw Exception("Number of component spaces and weights are not the same");
    setName("Compound" + getName());
    for (unsigned int i = 0 ; i < components.size() ; ++i)
        addSubspace(components[i], weights[i]);
}

void ompl::base::CompoundStateSpace::addSubspace(const StateSpacePtr &component, double weight)
{
    if (locked_)
        throw Exception("This state space is locked. No further components can be added");
    if (weight < 0.0)
        throw Exception("Subspace weight cannot be negative");
    components_.push_back(component);
    weights_.push_back(weight);
    weightSum_ += weight;
    componentCount_ = components_.size();
}

bool ompl::base::CompoundStateSpace::isCompound(void) const
{
    return true;
}

bool ompl::base::CompoundStateSpace::isHybrid(void) const
{
    bool c = false;
    bool d = false;
    for (unsigned int i = 0 ; i < componentCount_ ; ++i)
    {
        if (components_[i]->isHybrid())
            return true;
        if (components_[i]->isDiscrete())
            d = true;
        else
            c = true;
    }
    return c && d;
}

unsigned int ompl::base::CompoundStateSpace::getSubspaceCount(void) const
{
    return componentCount_;
}

const ompl::base::StateSpacePtr& ompl::base::CompoundStateSpace::getSubspace(const unsigned int index) const
{
    if (componentCount_ > index)
        return components_[index];
    else
        throw Exception("Subspace index does not exist");
}

bool ompl::base::CompoundStateSpace::hasSubspace(const std::string &name) const
{
    for (unsigned int i = 0 ; i < componentCount_ ; ++i)
        if (components_[i]->getName() == name)
            return true;
    return false;
}

unsigned int ompl::base::CompoundStateSpace::getSubspaceIndex(const std::string& name) const
{
    for (unsigned int i = 0 ; i < componentCount_ ; ++i)
        if (components_[i]->getName() == name)
            return i;
    throw Exception("Subspace " + name + " does not exist");
}

const ompl::base::StateSpacePtr& ompl::base::CompoundStateSpace::getSubspace(const std::string& name) const
{
    return components_[getSubspaceIndex(name)];
}

double ompl::base::CompoundStateSpace::getSubspaceWeight(const unsigned int index) const
{
    if (componentCount_ > index)
        return weights_[index];
    else
        throw Exception("Subspace index does not exist");
}

double ompl::base::CompoundStateSpace::getSubspaceWeight(const std::string &name) const
{
    for (unsigned int i = 0 ; i < componentCount_ ; ++i)
        if (components_[i]->getName() == name)
            return weights_[i];
    throw Exception("Subspace " + name + " does not exist");
}

void ompl::base::CompoundStateSpace::setSubspaceWeight(const unsigned int index, double weight)
{
    if (weight < 0.0)
        throw Exception("Subspace weight cannot be negative");
    if (componentCount_ > index)
    {
        weightSum_ += weight - weights_[index];
        weights_[index] = weight;
    }
    else
        throw Exception("Subspace index does not exist");
}

void ompl::base::CompoundStateSpace::setSubspaceWeight(const std::string &name, double weight)
{
    for (unsigned int i = 0 ; i < componentCount_ ; ++i)
        if (components_[i]->getName() == name)
        {
            setSubspaceWeight(i, weight);
            return;
        }
    throw Exception("Subspace " + name + " does not exist");
}

const std::vector<ompl::base::StateSpacePtr>& ompl::base::CompoundStateSpace::getSubspaces(void) const
{
    return components_;
}

const std::vector<double>& ompl::base::CompoundStateSpace::getSubspaceWeights(void) const
{
    return weights_;
}

unsigned int ompl::base::CompoundStateSpace::getDimension(void) const
{
    unsigned int dim = 0;
    for (unsigned int i = 0 ; i < componentCount_ ; ++i)
        dim += components_[i]->getDimension();
    return dim;
}

double ompl::base::CompoundStateSpace::getMaximumExtent(void) const
{
    double e = 0.0;
    for (unsigned int i = 0 ; i < componentCount_ ; ++i)
        if (weights_[i] >= std::numeric_limits<double>::epsilon()) // avoid possible multiplication of 0 times infinity
            e += weights_[i] * components_[i]->getMaximumExtent();
    return e;
}

void ompl::base::CompoundStateSpace::enforceBounds(State *state) const
{
    CompoundState *cstate = static_cast<CompoundState*>(state);
    for (unsigned int i = 0 ; i < componentCount_ ; ++i)
        components_[i]->enforceBounds(cstate->components[i]);
}

bool ompl::base::CompoundStateSpace::satisfiesBounds(const State *state) const
{
    const CompoundState *cstate = static_cast<const CompoundState*>(state);
    for (unsigned int i = 0 ; i < componentCount_ ; ++i)
        if (!components_[i]->satisfiesBounds(cstate->components[i]))
            return false;
    return true;
}

void ompl::base::CompoundStateSpace::copyState(State *destination, const State *source) const
{
    CompoundState      *cdest = static_cast<CompoundState*>(destination);
    const CompoundState *csrc = static_cast<const CompoundState*>(source);
    for (unsigned int i = 0 ; i < componentCount_ ; ++i)
        components_[i]->copyState(cdest->components[i], csrc->components[i]);
}

unsigned int ompl::base::CompoundStateSpace::getSerializationLength(void) const
{
    unsigned int l = 0;
    for (unsigned int i = 0 ; i < componentCount_ ; ++i)
        l += components_[i]->getSerializationLength();
    return l;
}

void ompl::base::CompoundStateSpace::serialize(void *serialization, const State *state) const
{
    const CompoundState *cstate = static_cast<const CompoundState*>(state);
    unsigned int l = 0;
    for (unsigned int i = 0 ; i < componentCount_ ; ++i)
    {
        components_[i]->serialize(reinterpret_cast<char*>(serialization) + l, cstate->components[i]);
        l += components_[i]->getSerializationLength();
    }
}

void ompl::base::CompoundStateSpace::deserialize(State *state, const void *serialization) const
{
    CompoundState *cstate = static_cast<CompoundState*>(state);
    unsigned int l = 0;
    for (unsigned int i = 0 ; i < componentCount_ ; ++i)
    {
        components_[i]->deserialize(cstate->components[i], reinterpret_cast<const char*>(serialization) + l);
        l += components_[i]->getSerializationLength();
    }
}

double ompl::base::CompoundStateSpace::distance(const State *state1, const State *state2) const
{
    const CompoundState *cstate1 = static_cast<const CompoundState*>(state1);
    const CompoundState *cstate2 = static_cast<const CompoundState*>(state2);
    double dist = 0.0;
    for (unsigned int i = 0 ; i < componentCount_ ; ++i)
        dist += weights_[i] * components_[i]->distance(cstate1->components[i], cstate2->components[i]);
    return dist;
}

void ompl::base::CompoundStateSpace::setLongestValidSegmentFraction(double segmentFraction)
{
    StateSpace::setLongestValidSegmentFraction(segmentFraction);
    for (unsigned int i = 0 ; i < componentCount_ ; ++i)
        components_[i]->setLongestValidSegmentFraction(segmentFraction);
}

unsigned int ompl::base::CompoundStateSpace::validSegmentCount(const State *state1, const State *state2) const
{
    const CompoundState *cstate1 = static_cast<const CompoundState*>(state1);
    const CompoundState *cstate2 = static_cast<const CompoundState*>(state2);
    unsigned int sc = 0;
    for (unsigned int i = 0 ; i < componentCount_ ; ++i)
    {
        unsigned int sci = components_[i]->validSegmentCount(cstate1->components[i], cstate2->components[i]);
        if (sci > sc)
            sc = sci;
    }
    return sc;
}

bool ompl::base::CompoundStateSpace::equalStates(const State *state1, const State *state2) const
{
    const CompoundState *cstate1 = static_cast<const CompoundState*>(state1);
    const CompoundState *cstate2 = static_cast<const CompoundState*>(state2);
    for (unsigned int i = 0 ; i < componentCount_ ; ++i)
        if (!components_[i]->equalStates(cstate1->components[i], cstate2->components[i]))
            return false;
    return true;
}

void ompl::base::CompoundStateSpace::interpolate(const State *from, const State *to, const double t, State *state) const
{
    const CompoundState *cfrom  = static_cast<const CompoundState*>(from);
    const CompoundState *cto    = static_cast<const CompoundState*>(to);
    CompoundState       *cstate = static_cast<CompoundState*>(state);
    for (unsigned int i = 0 ; i < componentCount_ ; ++i)
        components_[i]->interpolate(cfrom->components[i], cto->components[i], t, cstate->components[i]);
}

ompl::base::StateSamplerPtr ompl::base::CompoundStateSpace::allocDefaultStateSampler(void) const
{
    CompoundStateSampler *ss = new CompoundStateSampler(this);
    if (weightSum_ < std::numeric_limits<double>::epsilon())
        for (unsigned int i = 0 ; i < componentCount_ ; ++i)
            ss->addSampler(components_[i]->allocStateSampler(), 1.0);
    else
        for (unsigned int i = 0 ; i < componentCount_ ; ++i)
            ss->addSampler(components_[i]->allocStateSampler(), weights_[i] / weightSum_);
    return StateSamplerPtr(ss);
}

ompl::base::StateSamplerPtr ompl::base::CompoundStateSpace::allocSubspaceStateSampler(const StateSpace *subspace) const
{
    if (subspace->getName() == getName())
	return allocStateSampler();
    if (hasSubspace(subspace->getName()))
        return StateSamplerPtr(new SubspaceStateSampler(this, subspace, getSubspaceWeight(subspace->getName()) / weightSum_));
    return StateSpace::allocSubspaceStateSampler(subspace);
}

ompl::base::State* ompl::base::CompoundStateSpace::allocState(void) const
{
    CompoundState *state = new CompoundState();
    allocStateComponents(state);
    return static_cast<State*>(state);
}

void ompl::base::CompoundStateSpace::allocStateComponents(CompoundState *state) const
{
    state->components = new State*[componentCount_];
    for (unsigned int i = 0 ; i < componentCount_ ; ++i)
        state->components[i] = components_[i]->allocState();
}

void ompl::base::CompoundStateSpace::freeState(State *state) const
{
    CompoundState *cstate = static_cast<CompoundState*>(state);
    for (unsigned int i = 0 ; i < componentCount_ ; ++i)
        components_[i]->freeState(cstate->components[i]);
    delete[] cstate->components;
    delete cstate;
}

void ompl::base::CompoundStateSpace::lock(void)
{
    locked_ = true;
}

bool ompl::base::CompoundStateSpace::isLocked(void) const
{
    return locked_;
}

double* ompl::base::CompoundStateSpace::getValueAddressAtIndex(State *state, const unsigned int index) const
{
    CompoundState *cstate = static_cast<CompoundState*>(state);
    unsigned int idx = 0;

    for (unsigned int i = 0 ; i < componentCount_ ; ++i)
        for (unsigned int j = 0 ; j <= index ; ++j)
        {
            double *va = components_[i]->getValueAddressAtIndex(cstate->components[i], j);
            if (va)
            {
                if (idx == index)
                    return va;
                else
                    idx++;
            }
            else
                break;
        }
    return NULL;
}

void ompl::base::CompoundStateSpace::printState(const State *state, std::ostream &out) const
{
    out << "Compound state [" << std::endl;
    const CompoundState *cstate = static_cast<const CompoundState*>(state);
    for (unsigned int i = 0 ; i < componentCount_ ; ++i)
        components_[i]->printState(cstate->components[i], out);
    out << "]" << std::endl;
}

void ompl::base::CompoundStateSpace::printSettings(std::ostream &out) const
{
    out << "Compound state space '" << getName() << "' of dimension " << getDimension() << (isLocked() ? " (locked)" : "") << " [" << std::endl;
    for (unsigned int i = 0 ; i < componentCount_ ; ++i)
    {
        components_[i]->printSettings(out);
        out << " of weight " << weights_[i] << std::endl;
    }
    out << "]" << std::endl;
    printProjections(out);
}

void ompl::base::CompoundStateSpace::setup(void)
{
    for (unsigned int i = 0 ; i < componentCount_ ; ++i)
        components_[i]->setup();

    StateSpace::setup();
}

void ompl::base::CompoundStateSpace::computeLocations(void)
{
    StateSpace::computeLocations();
    for (unsigned int i = 0 ; i < componentCount_ ; ++i)
        components_[i]->computeLocations();
}

namespace ompl
{
    namespace base
    {

        AdvancedStateCopyOperation copyStateData(const StateSpacePtr &destS, State *dest, const StateSpacePtr &sourceS, const State *source)
        {
          return copyStateData(destS.get(), dest, sourceS.get(), source);
        }

        AdvancedStateCopyOperation copyStateData(const StateSpace *destS, State *dest, const StateSpace *sourceS, const State *source)
        {
            // if states correspond to the same space, simply do copy
            if (destS->getName() == sourceS->getName())
            {
                if (dest != source)
                    destS->copyState(dest, source);
                return ALL_DATA_COPIED;
            }

            AdvancedStateCopyOperation result = NO_DATA_COPIED;

            // if "to" state is compound
            if (destS->isCompound())
            {
                const CompoundStateSpace *compoundDestS = destS->as<CompoundStateSpace>();
                CompoundState *compoundDest = dest->as<CompoundState>();

                // if there is a subspace in "to" that corresponds to "from", set the data and return
                for (unsigned int i = 0 ; i < compoundDestS->getSubspaceCount() ; ++i)
                    if (compoundDestS->getSubspace(i)->getName() == sourceS->getName())
                    {
                        if (compoundDest->components[i] != source)
                            compoundDestS->getSubspace(i)->copyState(compoundDest->components[i], source);
                        return ALL_DATA_COPIED;
                    }

                // it could be there are further levels of compound spaces where the data can be set
                // so we call this function recursively
                for (unsigned int i = 0 ; i < compoundDestS->getSubspaceCount() ; ++i)
                {
                    AdvancedStateCopyOperation res = copyStateData(compoundDestS->getSubspace(i).get(), compoundDest->components[i], sourceS, source);

                    if (res != NO_DATA_COPIED)
                        result = SOME_DATA_COPIED;

                    // if all data was copied, we stop
                    if (res == ALL_DATA_COPIED)
                        return ALL_DATA_COPIED;
                }
            }

            // if we got to this point, it means that the data in "from" could not be copied as a chunk to "to"
            // it could be the case "from" is from a compound space as well, so we can copy parts of "from", as needed
            if (sourceS->isCompound())
            {
                const CompoundStateSpace *compoundSourceS = sourceS->as<CompoundStateSpace>();
                const CompoundState *compoundSource = source->as<CompoundState>();

                unsigned int copiedComponents = 0;

                // if there is a subspace in "to" that corresponds to "from", set the data and return
                for (unsigned int i = 0 ; i < compoundSourceS->getSubspaceCount() ; ++i)
                {
                    AdvancedStateCopyOperation res = copyStateData(destS, dest, compoundSourceS->getSubspace(i).get(), compoundSource->components[i]);
                    if (res == ALL_DATA_COPIED)
                        copiedComponents++;
                    if (res != NO_DATA_COPIED)
                        result = SOME_DATA_COPIED;
                }

                // if each individual component got copied, then the entire data in "from" got copied
                if (copiedComponents == compoundSourceS->getSubspaceCount())
                    result = ALL_DATA_COPIED;
            }

            return result;
        }
    
        AdvancedStateCopyOperation copyStateData(const StateSpacePtr &destS, State *dest,
                                                 const StateSpacePtr &sourceS, const State *source,
                                                 const std::vector<std::string> &subspaces)
        {
            return copyStateData(destS.get(), dest, sourceS.get(), source, subspaces);
        }   

        AdvancedStateCopyOperation copyStateData(const StateSpace *destS, State *dest,
                                                 const StateSpace *sourceS, const State *source,
                                                 const std::vector<std::string> &subspaces)
        {
            std::size_t copyCount = 0;
            const std::map<std::string, StateSpace::SubstateLocation> &destLoc = destS->getSubstateLocationsByName();
            const std::map<std::string, StateSpace::SubstateLocation> &sourceLoc = sourceS->getSubstateLocationsByName();
            for (std::size_t i = 0 ; i < subspaces.size() ; ++i)
            {
                std::map<std::string, StateSpace::SubstateLocation>::const_iterator dt = destLoc.find(subspaces[i]);
                if (dt != destLoc.end())
                {
                    std::map<std::string, StateSpace::SubstateLocation>::const_iterator st = sourceLoc.find(subspaces[i]);
                    if (st != sourceLoc.end())
                    {
                        dt->second.space->copyState(destS->getSubstateAtLocation(dest, dt->second), sourceS->getSubstateAtLocation(source, st->second));
                        ++copyCount;
                    }
                }
            }
            if (copyCount == subspaces.size())
                return ALL_DATA_COPIED;
            if (copyCount > 0)
                return SOME_DATA_COPIED;
            return NO_DATA_COPIED;
        }
    
        /// @cond IGNORE
        inline bool StateSpaceHasContent(const StateSpacePtr &m)
        {
            if (!m)
                return false;
            if (m->getDimension() == 0 && m->getType() == STATE_SPACE_UNKNOWN && m->isCompound())
            {
                const unsigned int nc = m->as<CompoundStateSpace>()->getSubspaceCount();
                for (unsigned int i = 0 ; i < nc ; ++i)
                    if (StateSpaceHasContent(m->as<CompoundStateSpace>()->getSubspace(i)))
                        return true;
                return false;
            }
            return true;
        }
        /// @endcond

        StateSpacePtr operator+(const StateSpacePtr &a, const StateSpacePtr &b)
        {
            if (!StateSpaceHasContent(a) && StateSpaceHasContent(b))
                return b;

            if (!StateSpaceHasContent(b) && StateSpaceHasContent(a))
                return a;

            std::vector<StateSpacePtr> components;
            std::vector<double>           weights;

            bool change = false;
            if (a)
            {
                bool used = false;
                if (CompoundStateSpace *csm_a = dynamic_cast<CompoundStateSpace*>(a.get()))
                    if (!csm_a->isLocked())
                    {
                        used = true;
                        for (unsigned int i = 0 ; i < csm_a->getSubspaceCount() ; ++i)
                        {
                            components.push_back(csm_a->getSubspace(i));
                            weights.push_back(csm_a->getSubspaceWeight(i));
                        }
                    }

                if (!used)
                {
                    components.push_back(a);
                    weights.push_back(1.0);
                }
            }
            if (b)
            {
                bool used = false;
                unsigned int size = components.size();

                if (CompoundStateSpace *csm_b = dynamic_cast<CompoundStateSpace*>(b.get()))
                    if (!csm_b->isLocked())
                    {
                        used = true;
                        for (unsigned int i = 0 ; i < csm_b->getSubspaceCount() ; ++i)
                        {
                            bool ok = true;
                            for (unsigned int j = 0 ; j < size ; ++j)
                                if (components[j]->getName() == csm_b->getSubspace(i)->getName())
                                {
                                    ok = false;
                                    break;
                                }
                            if (ok)
                            {
                                components.push_back(csm_b->getSubspace(i));
                                weights.push_back(csm_b->getSubspaceWeight(i));
                                change = true;
                            }
                        }
                        if (components.size() == csm_b->getSubspaceCount())
                            return b;
                    }

                if (!used)
                {
                    bool ok = true;
                    for (unsigned int j = 0 ; j < size ; ++j)
                        if (components[j]->getName() == b->getName())
                        {
                            ok = false;
                            break;
                        }
                    if (ok)
                    {
                        components.push_back(b);
                        weights.push_back(1.0);
                        change = true;
                    }
                }
            }

            if (!change && a)
                return a;

            if (components.size() == 1)
                return components[0];

            return StateSpacePtr(new CompoundStateSpace(components, weights));
        }

        StateSpacePtr operator-(const StateSpacePtr &a, const StateSpacePtr &b)
        {
            std::vector<StateSpacePtr> components_a;
            std::vector<double>           weights_a;
            std::vector<StateSpacePtr> components_b;

            if (a)
            {
                bool used = false;
                if (CompoundStateSpace *csm_a = dynamic_cast<CompoundStateSpace*>(a.get()))
                    if (!csm_a->isLocked())
                    {
                        used = true;
                        for (unsigned int i = 0 ; i < csm_a->getSubspaceCount() ; ++i)
                        {
                            components_a.push_back(csm_a->getSubspace(i));
                            weights_a.push_back(csm_a->getSubspaceWeight(i));
                        }
                    }

                if (!used)
                {
                    components_a.push_back(a);
                    weights_a.push_back(1.0);
                }
            }

            if (b)
            {
                bool used = false;
                if (CompoundStateSpace *csm_b = dynamic_cast<CompoundStateSpace*>(b.get()))
                    if (!csm_b->isLocked())
                    {
                        used = true;
                        for (unsigned int i = 0 ; i < csm_b->getSubspaceCount() ; ++i)
                            components_b.push_back(csm_b->getSubspace(i));
                    }
                if (!used)
                    components_b.push_back(b);
            }

            bool change = false;
            for (unsigned int i = 0 ; i < components_b.size() ; ++i)
                for (unsigned int j = 0 ; j < components_a.size() ; ++j)
                    if (components_a[j]->getName() == components_b[i]->getName())
                    {
                        components_a.erase(components_a.begin() + j);
                        weights_a.erase(weights_a.begin() + j);
                        change = true;
                        break;
                    }

            if (!change && a)
                return a;

            if (components_a.size() == 1)
                return components_a[0];

            return StateSpacePtr(new CompoundStateSpace(components_a, weights_a));
        }

        StateSpacePtr operator-(const StateSpacePtr &a, const std::string &name)
        {
            std::vector<StateSpacePtr> components;
            std::vector<double>           weights;

            bool change = false;
            if (a)
            {
                bool used = false;
                if (CompoundStateSpace *csm_a = dynamic_cast<CompoundStateSpace*>(a.get()))
                    if (!csm_a->isLocked())
                    {
                        used = true;
                        for (unsigned int i = 0 ; i < csm_a->getSubspaceCount() ; ++i)
                        {
                            if (csm_a->getSubspace(i)->getName() == name)
                            {
                                change = true;
                                continue;
                            }
                            components.push_back(csm_a->getSubspace(i));
                            weights.push_back(csm_a->getSubspaceWeight(i));
                        }
                    }

                if (!used)
                {
                    if (a->getName() != name)
                    {
                        components.push_back(a);
                        weights.push_back(1.0);
                    }
                    else
                        change = true;
                }
            }

            if (!change && a)
                return a;

            if (components.size() == 1)
                return components[0];

            return StateSpacePtr(new CompoundStateSpace(components, weights));
        }

        StateSpacePtr operator*(const StateSpacePtr &a, const StateSpacePtr &b)
        {
            std::vector<StateSpacePtr> components_a;
            std::vector<double>           weights_a;
            std::vector<StateSpacePtr> components_b;
            std::vector<double>           weights_b;

            if (a)
            {
                bool used = false;
                if (CompoundStateSpace *csm_a = dynamic_cast<CompoundStateSpace*>(a.get()))
                    if (!csm_a->isLocked())
                    {
                        used = true;
                        for (unsigned int i = 0 ; i < csm_a->getSubspaceCount() ; ++i)
                        {
                            components_a.push_back(csm_a->getSubspace(i));
                            weights_a.push_back(csm_a->getSubspaceWeight(i));
                        }
                    }

                if (!used)
                {
                    components_a.push_back(a);
                    weights_a.push_back(1.0);
                }
            }

            if (b)
            {
                bool used = false;
                if (CompoundStateSpace *csm_b = dynamic_cast<CompoundStateSpace*>(b.get()))
                    if (!csm_b->isLocked())
                    {
                        used = true;
                        for (unsigned int i = 0 ; i < csm_b->getSubspaceCount() ; ++i)
                        {
                            components_b.push_back(csm_b->getSubspace(i));
                            weights_b.push_back(csm_b->getSubspaceWeight(i));
                        }
                    }

                if (!used)
                {
                    components_b.push_back(b);
                    weights_b.push_back(1.0);
                }
            }

            std::vector<StateSpacePtr> components;
            std::vector<double>           weights;

            for (unsigned int i = 0 ; i < components_b.size() ; ++i)
            {
                for (unsigned int j = 0 ; j < components_a.size() ; ++j)
                    if (components_a[j]->getName() == components_b[i]->getName())
                    {
                        components.push_back(components_b[i]);
                        weights.push_back(std::max(weights_a[j], weights_b[i]));
                        break;
                    }
            }

            if (a && components.size() == components_a.size())
                return a;

            if (b && components.size() == components_b.size())
                return b;

            if (components.size() == 1)
                return components[0];

            return StateSpacePtr(new CompoundStateSpace(components, weights));
        }
    }
}<|MERGE_RESOLUTION|>--- conflicted
+++ resolved
@@ -662,11 +662,7 @@
 
             interpolate(s1, s2, 0.5, s3);
             double diff = distance(s1, s3) + distance(s3, s2) - distance(s1, s2);
-<<<<<<< HEAD
             if (flags & STATESPACE_TRIANGLE_INEQUALITY && diff < -eps)
-=======
-            if ((flags & STATESPACE_TRIANGLE_INEQUALITY) && fabs(diff) > eps)
->>>>>>> 11f14269
                 throw Exception("Interpolation to midpoint state does not lead to distances that satisfy the triangle inequality (" +
                                 boost::lexical_cast<std::string>(diff) + " difference)");
 
