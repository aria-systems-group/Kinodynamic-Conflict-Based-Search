--- conflicted
+++ resolved
@@ -234,17 +234,18 @@
     const ConstraintPtr constraint = std::make_shared<Constraint>(confs.front().robots_[index], siC_->getIndividual(confs.front().robots_[other_index]));
     for (auto &c: confs)
     {
-        constraint->timeSteps_.push_back(c.timeStep_);
-        constraint->constrainingStates_.push_back(c.states_[other_index]);
+        bool idx_exists = std::find(std::begin(c.robots_), std::end(c.robots_), confs.front().robots_[index]) != std::end(c.robots_);
+        bool other_exists = std::find(std::begin(c.robots_), std::end(c.robots_), confs.front().robots_[other_index]) != std::end(c.robots_);
+        if (idx_exists && other_exists)
+        {
+            constraint->timeSteps_.push_back(c.timeStep_);
+            constraint->constrainingStates_.push_back(c.states_[other_index]);
+        }
     }
     return constraint;
 }
 
-<<<<<<< HEAD
-bool ompl::multirobot::control::KCBS::attemptReplan(const unsigned int robot, NodePtr &node, const bool retry)
-=======
 void ompl::multirobot::control::KCBS::attemptReplan(const unsigned int robot, NodePtr node, const bool retry)
->>>>>>> 8d79c5c7
 {
     // collect all of the constraints on robot by traversing constraint tree back to root node
     auto nCpy = node;
@@ -298,7 +299,9 @@
                 new_plan->append(node->getParent()->getPlan()->getPath(r));
         }
         node->setPlan(new_plan);
-        return true;
+        std::vector<Conflict> confs = findConflicts(node->getPlan());
+        node->setConflicts(confs);
+        node->setCost(evaluateCost(confs)); // cost metric is undefined for this portion bc there are no conflicts
     }
     else
     {
@@ -311,29 +314,11 @@
             llSolvers_[robot] = siC_->allocatePlannerForIndividual(robot);
             llSolvers_[robot]->setProblemDefinition(pdef_->getIndividual(robot));
         }
-        return false;
     }
     pushNode(node);
 }
 
-<<<<<<< HEAD
-int ompl::multirobot::control::KCBS::evaluateCost(const std::vector<Conflict> confs)
-{
-    // update the conflictCounter_;
-    updateConflictCounter(confs);
-
-    // find the conflicts with unique robot pairs
-    std::vector<Conflict> unique_pairs;
-    std::unique_copy(confs.begin(), confs.end(), std::back_inserter(unique_pairs),
-                     [](Conflict c1, Conflict c2) { return c1.robots_[0] == c2.robots_[0] && c1.robots_[1] == c2.robots_[1]; });
-    // return the number of unique pairs we have minus the first one (it will be resolved)
-    return unique_pairs.size();
-}
-
-ompl::base::PlannerStatus ompl::multirobot::control::KCBS::solve(const ompl::base::PlannerTerminationCondition &ptc)
-=======
 void ompl::multirobot::control::KCBS::parallelRootSolutionHelper(PlanControlPtr plan, unsigned int startIdx, unsigned int endIdx)
->>>>>>> 8d79c5c7
 {
     for (unsigned int i = startIdx; i < endIdx; i++)
     {
@@ -411,6 +396,7 @@
     
     // get the best unexplored node in the constraint tree
     NodePtr currentNode = popNode();
+    OMPL_INFORM("%s: selected node with cost %d.", getName().c_str(), currentNode->getCost());
 
     // if current node has not plan, then attempt to find one again
     if (currentNode->getCost() == std::numeric_limits<double>::max())
@@ -428,24 +414,10 @@
         else // already reserved, just push to queue for later use
             pushNode(currentNode);
     }
-    // else if (currentNode->getCost() == 0) // node was reserved last time we tried to find a plan
-    // {
-    //     // check it constrained robot is already reserved by someone else
-    //     auto reserved_itr = std::find(resevered.begin(), resevered.end(), currentNode->getConstraint()->constrainedRobot_);
-    //     if (reserved_itr == resevered.end()) // not reserved, proceed to plan for it
-    //     {
-    //         // reserve robot
-    //         resevered.push_back(currentNode->getConstraint()->constrainedRobot_);
-    //         // attempt replan
-    //         attemptReplan(currentNode->getConstraint()->constrainedRobot_, currentNode, false);
-    //     }
-    //     else
-    //         pushNode(currentNode);
-    // }
     else
     {
         // find conflicts in the current plan
-        std::vector<Conflict> confs = findConflicts(currentNode->getPlan());
+        std::vector<Conflict> confs = currentNode->getConflicts();
 
         // if no conflicts were found, return as solution
         if (confs.empty()) {
@@ -458,9 +430,6 @@
         // {
         //     std::cout << "conflict between " << c.robots_[0] << " and " << c.robots_[1] << " at time " << c.timeStep_ << " with states " << c.states_[0] << " and " << c.states_[1]  << std::endl;
         // }
-
-        // update the conflictCounter_;
-        updateConflictCounter(confs);
 
         // FIXME: need to keep the merge logic somehow
         // if merge is needed, then merge and restart
@@ -534,6 +503,19 @@
     }
 }
 
+int ompl::multirobot::control::KCBS::evaluateCost(const std::vector<Conflict> confs)
+{
+    // update the conflictCounter_;
+    updateConflictCounter(confs);
+
+    // find the conflicts with unique robot pairs
+    std::vector<Conflict> unique_pairs;
+    std::unique_copy(confs.begin(), confs.end(), std::back_inserter(unique_pairs),
+                     [](Conflict c1, Conflict c2) { return c1.robots_[0] == c2.robots_[0] && c1.robots_[1] == c2.robots_[1]; });
+    // return the number of unique pairs we have minus the first one (it will be resolved)
+    return unique_pairs.size();
+}
+
 ompl::base::PlannerStatus ompl::multirobot::control::KCBS::solve(const ompl::base::PlannerTerminationCondition &ptc)
 {
     checkValidity();
@@ -557,7 +539,7 @@
     auto duration_ms = std::chrono::duration_cast<std::chrono::milliseconds>(end - start);
     double duration_s = (duration_ms.count() * 0.001);
     rootSolveTime_ = duration_s;
-    
+
     NodePtr solution = nullptr;
     bool solved = false;
 
@@ -575,126 +557,9 @@
         pushNode(root);
     }
 
-<<<<<<< HEAD
+    std::vector<unsigned int> resevered;
+
     while (!ptc && !pq_.empty() && !solution)
-    {
-        // get the best unexplored node in the constraint tree
-        NodePtr currentNode = popNode();
-
-        OMPL_INFORM("%s: selected node with cost %d.", getName().c_str(), currentNode->getCost());
-
-        // if current node has not plan, then attempt to find one again
-        if (currentNode->getCost() == std::numeric_limits<int>::max())
-        {
-            // use existing tree to attempt a replan
-            bool success = attemptReplan(currentNode->getConstraint()->constrainedRobot_, currentNode, true);
-            if (success)
-            {
-                std::vector<Conflict> confs = findConflicts(currentNode->getPlan());
-                if (confs.empty())
-                {
-                    // found a solution
-                    solution = currentNode;
-                    break;
-                }
-                else
-                {
-                    currentNode->setConflicts(confs);
-                    currentNode->setCost(evaluateCost(confs)); // cost metric is undefined for this portion bc there are no conflicts
-                }
-            }
-            pushNode(currentNode);
-        }
-        else
-        {
-            auto confs = currentNode->getConflicts();
-            auto itr = confs.begin();
-            std::vector<Conflict> first_pair = {*itr};
-            std::advance(itr, 1);
-            for (; itr != confs.end(); itr++)
-            {
-                if ((itr->robots_[0] == first_pair[0].robots_[0]) && (itr->robots_[1] == first_pair[0].robots_[1]))
-                    first_pair.push_back(*itr);
-                else
-                    break;
-            }
-
-            // for debugging
-            // for (auto &c: confs)
-            // {
-            //     std::cout << "conflict between " << c.robots_[0] << " and " << c.robots_[1] << " at time " << c.timeStep_ << " with states " << c.states_[0] << " and " << c.states_[1]  << std::endl;
-            // }
-
-            // if merge is needed, then merge and restart
-            std::pair<int, int> merge_indices = mergeNeeded();
-            if (merge_indices != std::make_pair(-1, -1))
-            {
-                if (!siC_->getSystemMerger())
-                {
-                    OMPL_INFORM("%s: Merge was triggered but no SystemMerger was provided. Returning with failure.", getName().c_str());
-                    return {false, false};
-                }
-                else
-                {
-                    OMPL_INFORM("%s: Merge was triggered. Composing individuals %d and %d.", getName().c_str(), merge_indices.first, merge_indices.second);
-                    std::pair<const SpaceInformationPtr, const ompl::multirobot::base::ProblemDefinitionPtr> new_defs = siC_->merge(merge_indices.first, merge_indices.second);
-                    if (new_defs.first && new_defs.second)
-                    {
-                        mergerPlanner_ = std::make_shared<KCBS>(new_defs.first);
-                        mergerPlanner_->setProblemDefinition(new_defs.second);
-                        return mergerPlanner_->solve(ptc);
-                    }
-                    else
-                    {
-                        OMPL_INFORM("%s: SystemMerge was triggered but failed. Returning with failure.", getName().c_str());
-                        return {false, false};
-                    }
-                    
-                }
-            }
-
-            // create a constraint for every agent in confs
-            // for example, if conflicts occur between robots 0 and 2 for the interval dt=[615, 665] then
-            // constraint1 is given to robot 0 which forces it to avoid the states of robot 2 for all steps inside dt=[615, 665]
-            // constraint2 is given to robot 2 which forces it to avoid the states of robot 0 for all steps inside dt=[615, 665]
-            // then, replan for robots 0 and 2 after adding the constraints as dynamic obstacles
-
-            for (unsigned int r = 0; r < 2; r++)
-            {
-                // create a new constraint
-                const ConstraintPtr new_constraint = createConstraint(r, first_pair);
-
-                // create a new node to house the new constraint, also assign a parent
-                NodePtr nxtNode = std::make_shared<Node>();
-                nxtNode->setParent(currentNode);
-                nxtNode->setConstraint(new_constraint);
-
-                // attempt to replan and push node to priority queue
-                bool success = attemptReplan(new_constraint->constrainedRobot_, nxtNode);
-
-                if (success)
-                {
-                    std::vector<Conflict> confs_nxt = findConflicts(nxtNode->getPlan());
-                    if (confs_nxt.empty())
-                    {
-                        // found a solution in root node
-                        solution = nxtNode;
-                        break;
-                    }
-                    else
-                    {
-                        nxtNode->setConflicts(confs_nxt);
-                        nxtNode->setCost(evaluateCost(confs_nxt)); // cost is number of detangles
-                        // std::cout << "Press Enter to Continue";
-                        // std::cin.ignore();
-                    }
-                }
-                pushNode(nxtNode);
-            }
-=======
-    std::vector<unsigned int> resevered;
-
-    while (!ptc && !pq_.empty())
     {
         // use multiple threads to expand multiple nodes at once
         const unsigned int numNodesInQueue = pq_.size();
@@ -709,7 +574,6 @@
         // Join all of the threads.
         for (auto& thread : threads) {
             thread.join();
->>>>>>> 8d79c5c7
         }
         resevered.clear();
         if (solution)
