/*********************************************************************
* Software License Agreement (BSD License)
*
*  Copyright (c) 2008, Willow Garage, Inc.
*  All rights reserved.
*
*  Redistribution and use in source and binary forms, with or without
*  modification, are permitted provided that the following conditions
*  are met:
*
*   * Redistributions of source code must retain the above copyright
*     notice, this list of conditions and the following disclaimer.
*   * Redistributions in binary form must reproduce the above
*     copyright notice, this list of conditions and the following
*     disclaimer in the documentation and/or other materials provided
*     with the distribution.
*   * Neither the name of the Willow Garage nor the names of its
*     contributors may be used to endorse or promote products derived
*     from this software without specific prior written permission.
*
*  THIS SOFTWARE IS PROVIDED BY THE COPYRIGHT HOLDERS AND CONTRIBUTORS
*  "AS IS" AND ANY EXPRESS OR IMPLIED WARRANTIES, INCLUDING, BUT NOT
*  LIMITED TO, THE IMPLIED WARRANTIES OF MERCHANTABILITY AND FITNESS
*  FOR A PARTICULAR PURPOSE ARE DISCLAIMED. IN NO EVENT SHALL THE
*  COPYRIGHT OWNER OR CONTRIBUTORS BE LIABLE FOR ANY DIRECT, INDIRECT,
*  INCIDENTAL, SPECIAL, EXEMPLARY, OR CONSEQUENTIAL DAMAGES (INCLUDING,
*  BUT NOT LIMITED TO, PROCUREMENT OF SUBSTITUTE GOODS OR SERVICES;
*  LOSS OF USE, DATA, OR PROFITS; OR BUSINESS INTERRUPTION) HOWEVER
*  CAUSED AND ON ANY THEORY OF LIABILITY, WHETHER IN CONTRACT, STRICT
*  LIABILITY, OR TORT (INCLUDING NEGLIGENCE OR OTHERWISE) ARISING IN
*  ANY WAY OUT OF THE USE OF THIS SOFTWARE, EVEN IF ADVISED OF THE
*  POSSIBILITY OF SUCH DAMAGE.
*********************************************************************/

/* Author: Justin Kottinger */

#include "ompl/multirobot/control/planners/kcbs/KCBS.h"

ompl::multirobot::control::KCBS::KCBS(const ompl::multirobot::control::SpaceInformationPtr &si): 
    ompl::multirobot::base::Planner(si, "K-CBS"), llSolveTime_(1.), mergeBound_(std::numeric_limits<int>::max()), numNodesExpanded_(0), numApproxSolutions_(0), rootSolveTime_(-1)
{
    siC_ = si.get();

    Planner::declareParam<double>("low_level_solve_time", this, &KCBS::setLowLevelSolveTime, &KCBS::getLowLevelSolveTime, "0.:1.:10000000.");
    Planner::declareParam<double>("merge_bound", this, &KCBS::setMergeBound, &KCBS::getMergeBound, "0:1:10000000");
}

ompl::multirobot::control::KCBS::~KCBS()
{
    freeMemory();
}

void ompl::multirobot::control::KCBS::clear()
{
    base::Planner::clear();
    freeMemory();
    numNodesExpanded_ = 0;
    numApproxSolutions_ = 0;
    rootSolveTime_ = -1;
}

void ompl::multirobot::control::KCBS::freeMemory()
{
    // clear the priority queue
    while (!pq_.empty())
    {
        NodePtr n = pq_.top();
        pq_.pop();
        n.reset();
    }
<<<<<<< HEAD
    // clear the priority queue
=======
>>>>>>> 46121162
    pq_ = std::priority_queue<NodePtr, std::vector<NodePtr>, NodeCompare>();
    // free memory of every node
    for (auto n: allNodesSet_)
        n.reset();
    allNodesSet_.clear();
    // free memory of every low-level solver
    for (auto &p: llSolvers_)
        p.reset();
    // free memory of all the dynamic obstaces
    for (unsigned int r = 0; r < siC_->getIndividualCount(); r++)
        siC_->getIndividual(r)->clearDynamicObstacles();
    // free memory of the merged planner (if it exists)
    if (mergerPlanner_)
        mergerPlanner_.reset();
    // reset conflict counter
    conflictCounter_.clear();
    // clear the boost graph
    tree_.clear();
    treeMap_.clear();
}

void ompl::multirobot::control::KCBS::setup()
{
    base::Planner::setup();
    
    // varify that all robots have the same propagation step-size
    double dt = siC_->getIndividual(0)->getPropagationStepSize();
    for (unsigned int r = 1; r < siC_->getIndividualCount(); r++) 
    {
        double dt_other = siC_->getIndividual(r)->getPropagationStepSize();
        if (dt != dt_other) 
        {
            OMPL_WARN("The propagation step size is different between planners. This may cause incorrect solutions.");
            return;
        }
    }

    if (!siC_->hasPlannerAllocator())
        throw Exception(getName().c_str(), "No PlannerAllocator provided!");

    // setup low-level planners
    llSolvers_.resize(siC_->getIndividualCount());
    for (unsigned int r = 0; r < siC_->getIndividualCount(); r++)
    {
        llSolvers_[r] = siC_->allocatePlannerForIndividual(r);
        llSolvers_[r]->setProblemDefinition(pdef_->getIndividual(r));
        // llSolvers_[r]->specs_.approximateSolutions = false; // TO-DO: this will throw an error but it would be nice to set this to false
    }

    // setup conflictCounter_
    for (unsigned int r1 = 0; r1 < siC_->getIndividualCount(); r1++) 
    {
        for (unsigned int r2 = r1 + 1; r2 < siC_->getIndividualCount(); r2++) 
        {
            conflictCounter_.insert({std::make_pair(r1, r2), 0});
        }
    }

    // check if merger is set
    if (!siC_->getSystemMerger())
        OMPL_WARN("%s: SystemMerger not set! Planner will fail if mergeBound_ is triggered.", getName().c_str());
}

void ompl::multirobot::control::KCBS::pushNode(const NodePtr &n)
{
    // add a node to the tree_ and pq_
    allNodesSet_.insert(n);
    if (n->getID() == -1)
    {
        boost::graph_traits<BoostGraph>::vertex_descriptor v = add_vertex(n, tree_);
        treeMap_.insert({n->getName(), v});
        if (n->getParent())
            add_edge(treeMap_[n->getParent()->getName()], treeMap_[n->getName()], tree_);
    }
    pq_.push(n);    
}

ompl::multirobot::control::KCBS::NodePtr ompl::multirobot::control::KCBS::popNode()
{
    // pop a node and assign it an ID
    NodePtr n = pq_.top();
    if (n->getID() == -1)
    {
        numNodesExpanded_ += 1;
        n->setID(numNodesExpanded_);
    }
    pq_.pop();
    return n;
}

std::vector<ompl::multirobot::control::KCBS::Conflict> ompl::multirobot::control::KCBS::findConflicts(const PlanControlPtr &plan) const
{
    // cast to desired type and interpolate the paths
    plan->interpolate();

    // get the maximum number of steps we need to simulate
    unsigned int maxSteps = 0;
    for (unsigned int r = 0; r != siC_->getIndividualCount(); r++)
    {
        if (plan->getPath(r)->getStateCount() > maxSteps)
            maxSteps = plan->getPath(r)->getStateCount();
    }

    // initialize an empty vector of conflicts
    std::vector<Conflict> confs;

    // perform a disjoint check for collision at every step in the plan, assume robots stay in place once they reach goal
    for (unsigned int k = 0; k < maxSteps; k++)
    {
        for (unsigned int r1 = 0; r1 < siC_->getIndividualCount(); r1++)
        {
            for (unsigned int r2 = r1 + 1; r2 < siC_->getIndividualCount(); r2++)
            {
                // get the states for r1 and r2 at step k
                ompl::base::State* state1 = nullptr;
                ompl::base::State* state2 = nullptr;
                if (k < plan->getPath(r1)->getStateCount())
                    state1 = plan->getPath(r1)->getState(k);
                else
                    state1 = plan->getPath(r1)->getStates().back();
                
                if (k < plan->getPath(r2)->getStateCount())
                    state2 = plan->getPath(r2)->getState(k);
                else
                    state2 = plan->getPath(r2)->getStates().back();

                // use state validity checker to perform collision check
                auto otherStatePair = std::make_pair(siC_->getIndividual(r2), state2);
                if (!siC_->getIndividual(r1)->getStateValidityChecker()->areStatesValid(state1, otherStatePair))
                {
                    Conflict c(r1, r2, k, state1, otherStatePair.second);
                    confs.push_back(c);
                }
            }
        }
    }
    return confs;
}

void ompl::multirobot::control::KCBS::updateConflictCounter(const std::vector<Conflict> &conflicsts)
{
    // update the conflictCounter map with the newly found conflicts.
    for (auto &c: conflicsts)
    {
        conflictCounter_[std::make_pair(c.robots_[0], c.robots_[1])] += 1;
    }
}

std::pair<int, int> ompl::multirobot::control::KCBS::mergeNeeded()
{
    // iterate through all of the possible merge pairs and check if any pairs have too many conflicts. If so, return the pair. Otherwise, return (-1, -1)
    for (auto itr = conflictCounter_.begin(); itr != conflictCounter_.end(); itr++)
    {
        if (itr->second > mergeBound_)
            return itr->first;
    }
    return std::make_pair(-1, -1);
}

const ompl::multirobot::control::KCBS::ConstraintPtr ompl::multirobot::control::KCBS::createConstraint(const unsigned int index, std::vector<Conflict> &confs)
{
    // create new constraint for robot that avoids other_robot
    unsigned int other_index = (index == 0) ? 1 : 0;
    const ConstraintPtr constraint = std::make_shared<Constraint>(confs.front().robots_[index], siC_->getIndividual(confs.front().robots_[other_index]));
    for (auto &c: confs)
    {
        constraint->timeSteps_.push_back(c.timeStep_);
        constraint->constrainingStates_.push_back(c.states_[other_index]);
    }
    return constraint;
}

bool ompl::multirobot::control::KCBS::attemptReplan(const unsigned int robot, NodePtr &node, const bool retry)
{
    // collect all of the constraints on robot by traversing constraint tree back to root node
    auto nCpy = node;
    std::vector<ConstraintPtr> constraints;
    while (nCpy->getConstraint())
    {
        if (nCpy->getConstraint()->constrainedRobot_ == robot)
            constraints.push_back(nCpy->getConstraint());
        nCpy = nCpy->getParent();
    }

    // clear existing low-level planner data and existing dynamic obstacles
    siC_->getIndividual(robot)->clearDynamicObstacles();

    // add the new dynamic obstacles (the constraints)
    for (ConstraintPtr &c: constraints)
    {
        for (unsigned int k = 0; k < c->timeSteps_.size(); k++)
        {
            ompl::base::State* state =  c->constrainingSiC_->cloneState(c->constrainingStates_[k]);
            const double time = c->timeSteps_[k] * siC_->getIndividual(robot)->getPropagationStepSize();
            siC_->getIndividual(robot)->addDynamicObstacle(time, c->constrainingSiC_, state);
        }
    }

    llSolvers_[robot]->clear();
    llSolvers_[robot]->getProblemDefinition()->clearSolutionPaths();

    // attempt to find another trajectory
    // if successful, add the new plan to node prior to exit
    ompl::base::PlannerStatus solved;
    if (retry)
        solved = node->getLowLevelSolver()->solve(llSolveTime_);
    else
        solved = llSolvers_[robot]->solve(llSolveTime_);
    
    if (solved == ompl::base::PlannerStatus::EXACT_SOLUTION)
    {
        PlanControlPtr new_plan = std::make_shared<PlanControl>(si_);
        ompl::control::PathControlPtr new_path = nullptr;
        if (retry)
            new_path = std::make_shared<ompl::control::PathControl>(*node->getLowLevelSolver()->getProblemDefinition()->getSolutionPath()->as<ompl::control::PathControl>());
        else
            new_path = std::make_shared<ompl::control::PathControl>(*llSolvers_[robot]->getProblemDefinition()->getSolutionPath()->as<ompl::control::PathControl>());
        
        for (unsigned int r = 0; r < siC_->getIndividualCount(); r++)
        {
            if (r == robot)
                new_plan->append(new_path);
            else
                new_plan->append(node->getParent()->getPlan()->getPath(r));
        }
        node->setPlan(new_plan);
        return true;
    }
    else
    {
        numApproxSolutions_ += 1;
        // save the planner prior to exit only if planner not already saved
        if (!retry)
        {
            // need to save the existing low-level solver to the node and create a new one for the rest of the system
            node->setLowLevelSolver(llSolvers_[robot]);
            llSolvers_[robot] = siC_->allocatePlannerForIndividual(robot);
            llSolvers_[robot]->setProblemDefinition(pdef_->getIndividual(robot));
        }
        return false;
    }
}

int ompl::multirobot::control::KCBS::evaluateCost(const std::vector<Conflict> confs)
{
    // update the conflictCounter_;
    updateConflictCounter(confs);

    // find the conflicts with unique robot pairs
    std::vector<Conflict> unique_pairs;
    std::unique_copy(confs.begin(), confs.end(), std::back_inserter(unique_pairs),
                     [](Conflict c1, Conflict c2) { return c1.robots_[0] == c2.robots_[0] && c1.robots_[1] == c2.robots_[1]; });
    // return the number of unique pairs we have minus the first one (it will be resolved)
    return unique_pairs.size();
}

ompl::base::PlannerStatus ompl::multirobot::control::KCBS::solve(const ompl::base::PlannerTerminationCondition &ptc)
{
    checkValidity();

    OMPL_INFORM("%s: Starting planning. ", getName().c_str());

    // create root node of constraint tree with an initial path for every individual
    auto start = std::chrono::high_resolution_clock::now();
    PlanControlPtr initalPlan = std::make_shared<PlanControl>(si_);
    for (auto itr = llSolvers_.begin(); itr != llSolvers_.end(); itr++) 
    {
        // attempt to find an exact initial path to goal until ptc returns true
        while ( !(*itr)->getProblemDefinition()->hasExactSolution() && !ptc )
        {
            (*itr)->solve(llSolveTime_);
        }
        if (!ptc)
        {
            auto path = std::make_shared<ompl::control::PathControl>(*(*itr)->getProblemDefinition()->getSolutionPath()->as<ompl::control::PathControl>());
            initalPlan->append(path);
        }
        else
        {
            OMPL_INFORM("%s: Unable to find intial plan. Exiting with no solution.", getName().c_str());
            return {false, false};
        }
    }
    auto end = std::chrono::high_resolution_clock::now();
    auto duration_ms = std::chrono::duration_cast<std::chrono::milliseconds>(end - start);
    double duration_s = (duration_ms.count() * 0.001);
    rootSolveTime_ = duration_s;
<<<<<<< HEAD
=======

    // create root node
    NodePtr root = std::make_shared<Node>(initalPlan);
    pushNode(root);
>>>>>>> 46121162

    NodePtr solution = nullptr;
    bool solved = false;

    // create root node
    NodePtr root = std::make_shared<Node>(initalPlan);
    std::vector<Conflict> confs = findConflicts(root->getPlan());
    if (confs.empty())
        solution = root;  // found a solution in root node
    else
    {
        // for debugging
        root->setConflicts(confs);
        updateConflictCounter(confs);
        root->setCost(evaluateCost(confs)); // cost for root node is technically undefined
        pushNode(root);
    }

    while (!ptc && !pq_.empty() && !solution)
    {
        // get the best unexplored node in the constraint tree
        NodePtr currentNode = popNode();

        OMPL_INFORM("%s: selected node with cost %d.", getName().c_str(), currentNode->getCost());

        // if current node has not plan, then attempt to find one again
        if (currentNode->getCost() == std::numeric_limits<int>::max())
        {
            // use existing tree to attempt a replan
            bool success = attemptReplan(currentNode->getConstraint()->constrainedRobot_, currentNode, true);
            if (success)
            {
                std::vector<Conflict> confs = findConflicts(currentNode->getPlan());
                if (confs.empty())
                {
                    // found a solution
                    solution = currentNode;
                    break;
                }
                else
                {
                    currentNode->setConflicts(confs);
                    currentNode->setCost(evaluateCost(confs)); // cost metric is undefined for this portion bc there are no conflicts
                }
            }
            pushNode(currentNode);
        }
        else
        {
            auto confs = currentNode->getConflicts();
            auto itr = confs.begin();
            std::vector<Conflict> first_pair = {*itr};
            std::advance(itr, 1);
            for (; itr != confs.end(); itr++)
            {
                if ((itr->robots_[0] == first_pair[0].robots_[0]) && (itr->robots_[1] == first_pair[0].robots_[1]))
                    first_pair.push_back(*itr);
                else
                    break;
            }

            // for debugging
            // for (auto &c: confs)
            // {
            //     std::cout << "conflict between " << c.robots_[0] << " and " << c.robots_[1] << " at time " << c.timeStep_ << " with states " << c.states_[0] << " and " << c.states_[1]  << std::endl;
            // }

            // if merge is needed, then merge and restart
            std::pair<int, int> merge_indices = mergeNeeded();
            if (merge_indices != std::make_pair(-1, -1))
            {
                if (!siC_->getSystemMerger())
                {
                    OMPL_INFORM("%s: Merge was triggered but no SystemMerger was provided. Returning with failure.", getName().c_str());
                    return {false, false};
                }
                else
                {
                    OMPL_INFORM("%s: Merge was triggered. Composing individuals %d and %d.", getName().c_str(), merge_indices.first, merge_indices.second);
                    std::pair<const SpaceInformationPtr, const ompl::multirobot::base::ProblemDefinitionPtr> new_defs = siC_->merge(merge_indices.first, merge_indices.second);
                    if (new_defs.first && new_defs.second)
                    {
                        mergerPlanner_ = std::make_shared<KCBS>(new_defs.first);
                        mergerPlanner_->setProblemDefinition(new_defs.second);
                        return mergerPlanner_->solve(ptc);
                    }
                    else
                    {
                        OMPL_INFORM("%s: SystemMerge was triggered but failed. Returning with failure.", getName().c_str());
                        return {false, false};
                    }
                    
                }
            }

            // create a constraint for every agent in confs
            // for example, if conflicts occur between robots 0 and 2 for the interval dt=[615, 665] then
            // constraint1 is given to robot 0 which forces it to avoid the states of robot 2 for all steps inside dt=[615, 665]
            // constraint2 is given to robot 2 which forces it to avoid the states of robot 0 for all steps inside dt=[615, 665]
            // then, replan for robots 0 and 2 after adding the constraints as dynamic obstacles

            for (unsigned int r = 0; r < 2; r++)
            {
                // create a new constraint
                const ConstraintPtr new_constraint = createConstraint(r, first_pair);

                // create a new node to house the new constraint, also assign a parent
                NodePtr nxtNode = std::make_shared<Node>();
                nxtNode->setParent(currentNode);
                nxtNode->setConstraint(new_constraint);

                // attempt to replan and push node to priority queue
                bool success = attemptReplan(new_constraint->constrainedRobot_, nxtNode);

                if (success)
                {
                    std::vector<Conflict> confs_nxt = findConflicts(nxtNode->getPlan());
                    if (confs_nxt.empty())
                    {
                        // found a solution in root node
                        solution = nxtNode;
                        break;
                    }
                    else
                    {
                        nxtNode->setConflicts(confs_nxt);
                        nxtNode->setCost(evaluateCost(confs_nxt)); // cost is number of detangles
                        // std::cout << "Press Enter to Continue";
                        // std::cin.ignore();
                    }
                }
                pushNode(nxtNode);
            }
        }
    }
    if (solution == nullptr) 
    {
        OMPL_INFORM("%s: No solution found.", getName().c_str());
        return {solved, false};
    }
    else 
    {
        if (solution->getID() == -1)
        {
            boost::graph_traits<BoostGraph>::vertex_descriptor v = add_vertex(solution, tree_);
            treeMap_.insert({solution->getName(), v});
            if (solution->getParent())
                add_edge(treeMap_[solution->getParent()->getName()], treeMap_[solution->getName()], tree_);
            numNodesExpanded_ += 1;
            solution->setID(numNodesExpanded_);
        }
        solved = true;
        OMPL_INFORM("%s: Found Solution!", getName().c_str());
        pdef_->addSolutionPlan(solution->getPlan(), false, false, getName());
        OMPL_INFORM("%s: Planning Complete.", getName().c_str());
        return {solved, false};
    }
}

void ompl::multirobot::control::KCBS::getPlannerData(ompl::base::PlannerData &data) const
{
    std::cout << "getPlannerData() called" << std::endl;
}<|MERGE_RESOLUTION|>--- conflicted
+++ resolved
@@ -68,10 +68,6 @@
         pq_.pop();
         n.reset();
     }
-<<<<<<< HEAD
-    // clear the priority queue
-=======
->>>>>>> 46121162
     pq_ = std::priority_queue<NodePtr, std::vector<NodePtr>, NodeCompare>();
     // free memory of every node
     for (auto n: allNodesSet_)
@@ -359,13 +355,10 @@
     auto duration_ms = std::chrono::duration_cast<std::chrono::milliseconds>(end - start);
     double duration_s = (duration_ms.count() * 0.001);
     rootSolveTime_ = duration_s;
-<<<<<<< HEAD
-=======
 
     // create root node
     NodePtr root = std::make_shared<Node>(initalPlan);
     pushNode(root);
->>>>>>> 46121162
 
     NodePtr solution = nullptr;
     bool solved = false;
