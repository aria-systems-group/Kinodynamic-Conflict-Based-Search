/*********************************************************************
* Software License Agreement (BSD License)
*
*  Copyright (c) 2008, Willow Garage, Inc.
*  All rights reserved.
*
*  Redistribution and use in source and binary forms, with or without
*  modification, are permitted provided that the following conditions
*  are met:
*
*   * Redistributions of source code must retain the above copyright
*     notice, this list of conditions and the following disclaimer.
*   * Redistributions in binary form must reproduce the above
*     copyright notice, this list of conditions and the following
*     disclaimer in the documentation and/or other materials provided
*     with the distribution.
*   * Neither the name of the Willow Garage nor the names of its
*     contributors may be used to endorse or promote products derived
*     from this software without specific prior written permission.
*
*  THIS SOFTWARE IS PROVIDED BY THE COPYRIGHT HOLDERS AND CONTRIBUTORS
*  "AS IS" AND ANY EXPRESS OR IMPLIED WARRANTIES, INCLUDING, BUT NOT
*  LIMITED TO, THE IMPLIED WARRANTIES OF MERCHANTABILITY AND FITNESS
*  FOR A PARTICULAR PURPOSE ARE DISCLAIMED. IN NO EVENT SHALL THE
*  COPYRIGHT OWNER OR CONTRIBUTORS BE LIABLE FOR ANY DIRECT, INDIRECT,
*  INCIDENTAL, SPECIAL, EXEMPLARY, OR CONSEQUENTIAL DAMAGES (INCLUDING,
*  BUT NOT LIMITED TO, PROCUREMENT OF SUBSTITUTE GOODS OR SERVICES;
*  LOSS OF USE, DATA, OR PROFITS; OR BUSINESS INTERRUPTION) HOWEVER
*  CAUSED AND ON ANY THEORY OF LIABILITY, WHETHER IN CONTRACT, STRICT
*  LIABILITY, OR TORT (INCLUDING NEGLIGENCE OR OTHERWISE) ARISING IN
*  ANY WAY OUT OF THE USE OF THIS SOFTWARE, EVEN IF ADVISED OF THE
*  POSSIBILITY OF SUCH DAMAGE.
*********************************************************************/

/* Author: Justin Kottinger */

#ifndef OMPL_MULTIROBOT_CONTROL_PLANNERS_KCBS_
#define OMPL_MULTIROBOT_CONTROL_PLANNERS_KCBS_

#include "ompl/multirobot/control/planners/PlannerIncludes.h"
#include "ompl/control/PlannerData.h"
#include "ompl/util/Exception.h"
#include <boost/graph/adjacency_list.hpp>
#include <boost/graph/graphviz.hpp>
#include <boost/property_map/transform_value_property_map.hpp>
#include <random>
#include <utility>
#include <queue>
#include <map>
#include <unordered_set>
#include <chrono>


namespace ompl
{
    namespace multirobot
    {
        namespace control
        {
            /// @cond IGNORE
            /** \brief Forward declaration of ompl::base::SpaceInformation */
            OMPL_CLASS_FORWARD(KCBS);
            /// @endcond

            /**
            @anchor cKCBS
            @par Short description
            Kinodynamic Conflict-Based Search is a two level search consisting of
            a high-level constraint tree search and a low level motion planner search. 
            The algorithm works by planning for all individuals seperately and resolving 
            system collisions via constraints on the low-level solver. Please see the paper 
            for details.

            J. Kottinger, S. Almagor and M. Lahijanian, "Conflict-Based Search 
            for Multi-Robot Motion Planning with Kinodynamic Constraints," 2022 
            IEEE/RSJ International Conference on Intelligent Robots and Systems (IROS), 
            Kyoto, Japan, 2022, pp. 13494-13499, doi: 10.1109/IROS47612.2022.9982018.

            */

            /** \brief Kinodynamic Conflict-Based Search Algorithm */
            class KCBS : public multirobot::base::Planner
            {
            public:
                /** \brief Constructor */
                KCBS(const ompl::multirobot::control::SpaceInformationPtr &si);

                /** \brief Destructor */
                ~KCBS() override;

                void getPlannerData(ompl::base::PlannerData &data) const override;

                ompl::base::PlannerStatus solve(const ompl::base::PlannerTerminationCondition &ptc) override;

                void clear() override;

                void setup() override;

                /** Set the merge bound. */
                void setMergeBound(unsigned int b) {mergeBound_ = b;};

                unsigned int getMergeBound() const {return mergeBound_;};

                unsigned int getNumberOfNodesExpanded() const {return numNodesExpanded_;};

                unsigned int getNumberOfApproximateSolutions() const {return numApproxSolutions_;};

<<<<<<< HEAD
                double getRootSolveTime() const {return rootSolveTime_;};
=======
                const double getRootSolveTime() const {return rootSolveTime_;};
>>>>>>> 46121162

                /** Set the low-level solve time. */
                void setLowLevelSolveTime(const double t) {llSolveTime_ = t;};

                /** Get the low-level solve time. */
                double getLowLevelSolveTime() const {return llSolveTime_;};

                /** \brief Output the constraint tree in graphViz format. */
                void printConstraintTree(std::ostream &out)
                {
                    boost::dynamic_properties dp;
                    auto bundle = get(boost::vertex_bundle, tree_);
                    // dp.property("node_id", boost::make_transform_value_property_map(std::mem_fn(&Node::getName), bundle));
                    dp.property("node_id", boost::make_transform_value_property_map(std::mem_fn(&Node::getLabel), bundle));
                    write_graphviz_dp(out, tree_, dp);
                }

            protected:

                /** \brief A conflict occurs when robot1_ located at state1_ and robot2_ located at state2_ collide at timeStep_ */
                struct Conflict
                {
                    Conflict(unsigned int r1, unsigned int r2, unsigned int step, ompl::base::State* st1, ompl::base::State* st2):
                        robots_{r1, r2}, states_{st1, st2}, timeStep_(step) {}
                    // copy constructor
                    Conflict(const Conflict &other)
                    {
                        this->robots_[0] = other.robots_[0];
                        this->robots_[1] = other.robots_[1];
                        this->states_[0] = other.states_[0];
                        this->states_[1] = other.states_[1];
                        this->timeStep_ = other.timeStep_;
                    }
                    unsigned int robots_[2];
                    ompl::base::State* states_[2];
                    unsigned int timeStep_;
                };

                /// @cond IGNORE
                /** \brief Forward declaration of ompl::base::Planner */
                OMPL_CLASS_FORWARD(Constraint);
                /// @endcond

                // A collection of dynamic obstacles for a robot
                struct Constraint
                {
                    Constraint(int r): constrainedRobot_(r), constrainingSiC_(nullptr), timeSteps_(), constrainingStates_() {}
                    Constraint(int r, ompl::control::SpaceInformationPtr otherSiC): 
                        constrainedRobot_(r), constrainingSiC_(otherSiC), timeSteps_(), constrainingStates_() {}
                    ~Constraint()
                    {
                        constrainingSiC_.reset();
                        // for (auto &st: constrainingStates_)
                        //     constrainingSiC_->freeState(st);
                    }
                    unsigned int constrainedRobot_;
                    ompl::control::SpaceInformationPtr constrainingSiC_;
                    std::vector<int> timeSteps_;
                    std::vector<ompl::base::State*> constrainingStates_;
                };

                /// @cond IGNORE
                /** \brief Forward declaration of ompl::base::Planner */
                OMPL_CLASS_FORWARD(Node);
                /// @endcond

                /** \brief The node of the high-level constraint tree. */
                class Node
                {
                public:
                    Node(): plan_(nullptr), parent_(nullptr), constraint_(nullptr), 
                        cost_(std::numeric_limits<int>::max()), name_(generateRandomName()), id_(-1), llSolver_(nullptr) {};

                    Node(const PlanControlPtr plan): plan_(plan), parent_(nullptr), constraint_(nullptr), 
                        cost_(std::numeric_limits<int>::max()), name_(generateRandomName()), id_(-1), llSolver_(nullptr) {};

                    ~Node()
                    {
                        plan_.reset();
                        parent_.reset();
                        constraint_.reset();
                        if (llSolver_)
                            llSolver_.reset();

                    }

                    void setPlan(const PlanControlPtr &plan) {plan_ = plan;};

                    void setParent(const NodePtr &p) {parent_ = p;};

                    void setConstraint(const ConstraintPtr &c) {constraint_ = c;};

                    void setCost(const int c) 
                    {
                        cost_ = c;
                    };

                    void setID(const int id) {id_ = id;};

                    void setLowLevelSolver(ompl::base::PlannerPtr &planner) {llSolver_ = planner;};

                    void setConflicts(std::vector<Conflict> c) {conflicts_ = c;};

                    const PlanControlPtr &getPlan() const {return plan_;};

                    NodePtr &getParent() {return parent_;};

                    const ConstraintPtr &getConstraint() const {return constraint_;};

                    int getCost() const {return cost_;};

                    std::string getName() const { return name_; };

                    int getID() const {return id_;};

                    const std::vector<Conflict> getConflicts() const {return conflicts_;};

                    std::string getLabel()
                    {
                        std::string costString;
                        if (cost_ < std::numeric_limits<int>::max())
                            costString = std::to_string(cost_);
                        else
                            costString = "-1";

                        std::string contstraintString;
                        if (constraint_)
                        {
                            contstraintString = "{" + std::to_string(constraint_->constrainedRobot_) + 
                                                ", [" + std::to_string(constraint_->timeSteps_.front()) + "," +
                                                std::to_string(constraint_->timeSteps_.back()) + "]}";
                        }
                        else
                            contstraintString = "None";
                        
                        std::string label = getName() + "\n" +
                                            std::to_string(getID()) + "\n" +
                                            costString + "\n" +
                                            contstraintString;
                        return label;
                    }

                    ompl::base::PlannerPtr getLowLevelSolver() const {return llSolver_;};

                    // ompl::control::PlannerData* getPlannerData() const {return data_;};
                
                private:
                    /** \brief Generates a random alpha-numeric name for a node */
                    std::string generateRandomName()
                    {
                        std::string name;
                        std::string chars(
                            "abcdefghijklmnopqrstuvwxyz"
                            "ABCDEFGHIJKLMNOPQRSTUVWXYZ"
                            "1234567890");
                        std::random_device rng;
                        std::uniform_int_distribution<> index_dist(0, chars.size() - 1);
                        for(int i = 0; i < 8; ++i) {
                            name += chars[index_dist(rng)];
                        }
                        return name;
                    }
                    
                    /** \brief The representative plan of the node. */
                    PlanControlPtr plan_;
                    
                    /** \brief The parent node in the constraint tree. */
                    NodePtr parent_;

                    // /** \brief The constraint of the node. */
                    ConstraintPtr constraint_;
                    
                    /** \brief The cost of the node. */
                    int cost_;

                    /** \brief The name of the node wrt to the constraint tree -- used by BoostGraph */
                    std::string name_;

                    /** \brief The ID of the node is equal to the order that this* was popped from the priority queue -- used by BoostGraph */
                    int id_;

                    /** \brief The PlannerPtr responsible for filling this node. Only use during retry */
                    ompl::base::PlannerPtr llSolver_;

                    /** \brief The conflicts within this node */
                    std::vector<Conflict> conflicts_;
                };

                /** \Brief The comparator function that the priority queue uses to sort the nodes. */
                struct NodeCompare
                {
                    bool operator()(const NodePtr &n1, const NodePtr &n2) const
                    {
                        // defines a min-heap on a nodes cost
                        return n1->getCost() > n2->getCost();
                    }
                };

                /** \brief The hash function for the nodes, used to maintain uniqueness inside allNodesSet_ */
                struct NodeHasher
                {
                    std::size_t operator()(const NodePtr &node) const
                    {
                        return std::hash<std::string>()(node->getName());
                    }
                };

                /** \brief A cost of a node is equivalent to the number of unique conflict pairs */
                int evaluateCost(const std::vector<Conflict> confs);

                /** \brief The main replanning function for the high-level constraint tree. Updates data of node if replan was successful */
                bool attemptReplan(const unsigned int robot, NodePtr &node, const bool retry = false);

                /** \brief Create a constraint from the conflicts */
                const ConstraintPtr createConstraint(const unsigned int robot, std::vector<Conflict> &confs);

                /** Function to check if a merge is needed. */
                std::pair<int, int> mergeNeeded();

                /** \brief Updates the conflictCounter_ given the new set of conflicts. */
                void updateConflictCounter(const std::vector<Conflict> &conflicsts);

                /** \brief Function that simulates a plan to determine if it is valid. */
                std::vector<Conflict> findConflicts(const PlanControlPtr &plan) const;

                /** \brief Add a node to the priority queue and the allNodes_ list */
                void pushNode(const NodePtr &n);

                /** \brief Get the top element and then pop it out of the queue */
                NodePtr popNode();

                /** \brief Free the memory allocated by this planner */
                void freeMemory();

                /** \brief The base::SpaceInformation cast as control::SpaceInformation, for convenience */
                const SpaceInformation *siC_;

                /** \brief An ordered container containing a solver for every individual */
                std::vector<ompl::base::PlannerPtr> llSolvers_;

                /** \brief The computation time for the low-level solver. */
                double llSolveTime_;

                /** \brief The bound for merging two individuals into one */
                unsigned int mergeBound_;

                /** \brief A hash table to track the conflict pairs -- used in conjuntion with mergeBound_ for triggering a merge. */
                std::map<std::pair<int, int>, unsigned int> conflictCounter_;

                /** \brief The priority queue of the constraint tree */
                std::priority_queue<NodePtr, std::vector<NodePtr>, NodeCompare> pq_;

                /** \brief A list of all nodes, used by freeMemory */
                std::unordered_set<NodePtr, NodeHasher> allNodesSet_;

                using BoostGraph = boost::adjacency_list<boost::vecS, boost::vecS, boost::directedS, NodePtr>;
                /** \brief the boost::adjacency_list object used for examining the high-level constraint tree's behavior. */
                BoostGraph tree_;

                /** \brief the map for making edges in tree_. */
                std::map<std::string, boost::graph_traits<BoostGraph>::vertex_descriptor> treeMap_;

                /** \brief The number of nodes expanded during the search. */
                unsigned int numNodesExpanded_;

                unsigned int numApproxSolutions_;

                double rootSolveTime_;

                /** \brief Another instance of K-CBS for solving the merged problem -- not always used but saved for memory purposes. */
                KCBSPtr mergerPlanner_{nullptr};
                
            };
        }
    }
}

#endif<|MERGE_RESOLUTION|>--- conflicted
+++ resolved
@@ -105,11 +105,7 @@
 
                 unsigned int getNumberOfApproximateSolutions() const {return numApproxSolutions_;};
 
-<<<<<<< HEAD
                 double getRootSolveTime() const {return rootSolveTime_;};
-=======
-                const double getRootSolveTime() const {return rootSolveTime_;};
->>>>>>> 46121162
 
                 /** Set the low-level solve time. */
                 void setLowLevelSolveTime(const double t) {llSolveTime_ = t;};
