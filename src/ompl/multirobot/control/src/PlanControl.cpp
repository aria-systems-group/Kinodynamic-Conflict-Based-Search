--- conflicted
+++ resolved
@@ -91,8 +91,4 @@
 {
     for (auto &path: paths_)
         path.reset(); 
-<<<<<<< HEAD
-}
-=======
-}
->>>>>>> 46121162
+}